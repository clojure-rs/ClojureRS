--- conflicted
+++ resolved
@@ -63,8 +63,4 @@
 tags
 
 .idea
-<<<<<<< HEAD
-
-=======
->>>>>>> 98c1b602
 Cargo.lock