--- conflicted
+++ resolved
@@ -353,26 +353,6 @@
 
                 match &**defname {
                     Value::Symbol(sym) => {
-<<<<<<< HEAD
-                        // TODO: environment.insert with meta?
-                        let s = if doc_string != Value::Nil {
-                            let ss = Symbol::intern_with_ns(
-                                &sym.ns,
-                                &sym.name
-                                // merge!(
-                                //     meta::base_meta(&sym.ns, &sym.name),
-                                //     map_entry!("doc", doc_string)
-                                // ),
-                            );
-                            ss.clone()
-                        } else {
-                            sym.clone()
-                        };
-                        environment.insert(s.to_owned(), defval);
-                        // @TODO return var. For now, however, we only have symbols
-                        // @TODO intern from environment, don't make new sym ?
-                        Some(s.to_rc_value())
-=======
                         println!("Def: meta on sym is {}",sym.meta());
 
                         let mut meta = sym.meta();
@@ -385,7 +365,6 @@
                         environment.insert(sym.clone(), defval);
                         // @TODO return var
                         Some(sym.to_rc_value())
->>>>>>> 963c1f7a
                     }
                     _ => Some(Rc::new(Value::Condition(std::string::String::from(
                         "First argument to def must be a symbol",
