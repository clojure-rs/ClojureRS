--- conflicted
+++ resolved
@@ -20,12 +20,8 @@
 mod type_tag;
 mod util;
 mod value;
-<<<<<<< HEAD
-=======
-mod error_message;
 mod protocol;
 mod iterable;
->>>>>>> 98c1b602
 
 fn main() {
     //
