--- conflicted
+++ resolved
@@ -18,24 +18,18 @@
 //
 pub fn try_eval_file(environment: &Rc<Environment>, filepath: &str) -> Result<(), io::Error> {
     let core = File::open(filepath)?;
-
-<<<<<<< HEAD
-
-=======
->>>>>>> f8bbd781
     let reader = BufReader::new(core);
 
     let mut input_buffer = String::new();
 
     for line in reader.lines() {
         let line = line?;
-<<<<<<< HEAD
         input_buffer.push_str(&line);
         let mut remaining_input = input_buffer.as_str();
         loop {
             let next_read_parse = reader::try_read(remaining_input);
             match next_read_parse {
-                Ok((_remaining_input,value)) => {
+                Ok((_remaining_input, value)) => {
                     //print!("{} ",value.eval(Rc::clone(&environment)).to_string_explicit());
                     value.eval(Rc::clone(&environment));
                     remaining_input = _remaining_input;
@@ -44,33 +38,13 @@
                     break;
                 },
                 err => {
-                    println!("Error evaluating file {}; {}",filepath,Value::Condition(format!("Reader Error: {:?}",err)));
-                    input_buffer.clear();
-                    remaining_input = "";
-=======
-        remaining_input_buffer.push_str(&line);
-        let mut remaining_input_bytes = remaining_input_buffer.as_bytes();
-        loop {
-            let next_read_parse = reader::try_read(remaining_input_bytes);
-            match next_read_parse {
-                Ok((_remaining_input, value)) => {
-                    //print!("{} ",value.eval(Rc::clone(&environment)).to_string_explicit());
-                    value.eval(Rc::clone(&environment));
-                    remaining_input_bytes = _remaining_input;
-                }
-                Err(Incomplete(Size(1))) => {
-                    remaining_input_buffer =
-                        String::from_utf8(remaining_input_bytes.to_vec()).unwrap();
-                    break;
-                }
-                err => {
                     println!(
                         "Error evaluating file {}; {}",
                         filepath,
                         Value::Condition(format!("Reader Error: {:?}", err))
                     );
-                    remaining_input_buffer = String::from("");
->>>>>>> f8bbd781
+                    input_buffer.clear();
+                    remaining_input = "";
                     break;
                 }
             }
@@ -78,9 +52,6 @@
     }
 
     Ok(())
-<<<<<<< HEAD
-
-=======
 }
 // @TODO eventually, this will likely be implemented purely in Clojure
 /// Starts an entirely new session of Clojure RS 
@@ -92,13 +63,13 @@
 
     print!("user=> ");
     let _ = io::stdout().flush();
-    let mut remaining_input_buffer = String::from("");
+    let mut input_buffer = String::new();
     for line in stdin.lock().lines() {
         let line = line.unwrap();
-        remaining_input_buffer.push_str(&line);
-        let mut remaining_input_bytes = remaining_input_buffer.as_bytes();
+        input_buffer.push_str(&line);
+        let mut remaining_input = remaining_input_buffer.as_str();
         loop {
-            let next_read_parse = reader::try_read(remaining_input_bytes);
+            let next_read_parse = reader::try_read(remaining_input);
             match next_read_parse {
                 Ok((_remaining_input_bytes, value)) => {
                     print!(
@@ -108,20 +79,18 @@
                     remaining_input_bytes = _remaining_input_bytes;
                 }
                 Err(Incomplete(_)) => {
-                    remaining_input_buffer =
-                        String::from_utf8(remaining_input_bytes.to_vec()).unwrap();
                     break;
                 }
                 err => {
                     print!("{}", Value::Condition(format!("Reader Error: {:?}", err)));
-                    remaining_input_buffer = String::from("");
+                    input_buffer.clear();
                     break;
                 }
             }
         }
+        input_buffer.clear();
         println!();
         print!("user=> ");
 	let _ = io::stdout().flush();
     }
->>>>>>> f8bbd781
 }