//! The reader.  The part that reads plain text and parses it into Clojure structures, which are
//! themselves code.
//!
//! Right now there's no sort of data kept track by the reader at any point, so there's no real
//! reader data structure here -- this is just a plain module, a bag of functions.  However,
//! I believe this will change -- especially as, for instance, we define the idea of reader conditionals,
//! or even reader macros,  although the latter will likely be reserved for our interpreter here (but perhaps
//! not;  since this is about being a 'free-er' Clojure, especially since it can't compete with it in raw
//! power, neither speed or ecosystem,  it might be worth it to leave in reader macros.

use nom::combinator::verify;
use nom::{
    branch::alt, bytes::complete::tag, combinator::opt, map, sequence::preceded, take_until,
    terminated, AsChar, Err::Incomplete, IResult,
};

use crate::keyword::Keyword;
use crate::maps::MapEntry;
use crate::persistent_list::ToPersistentList;
use crate::persistent_list_map::ToPersistentListMap;
use crate::persistent_vector::ToPersistentVector;
use crate::symbol::Symbol;
use crate::value::{ToValue, Value};
use std::rc::Rc;

use nom::Err::Error;
use std::borrow::Borrow;
use std::io::BufRead;
//
// Note; the difference between ours 'parsers'
//   identifier_parser
//   symbol_parser
//   integer_parser
// And our 'try readers'
//   try_read_i32
//   try_read_string
//   try_read_map
//   try_read_list
//   try_read_vector
//
// Is our parsers are meant to be be nom parsers, and more primitive in that
// they can parse any information that we can later use to create a value::Value
//
// Our 'try readers' are a bit higher level, and are specifically supposed to be returning a valid // value::Value or some sort of failure.
//

////////////////////////////////////////////////////////////////////////////////////////////////////
//
//     Utils
//
////////////////////////////////////////////////////////////////////////////////////////////////////

/// Returns the first character of a string slice.
///
/// If `input` is not empty, then its first char will be returned. Otherwise,
/// `None` is returned.
///
/// # Panics
///
/// This function will panic if `input` is an empty string slice.
fn first_char(input: &str) -> char {
    input.chars().next().unwrap()
}

/// Same as Haskell cons operator, applied to rust strings.
///
/// Concatenates a `char` at the beginning of a `str`
fn cons_str(head: char, tail: &str) -> String {
    let cap = tail.len() + head.len_utf8();
    let mut ret = String::with_capacity(cap);

    ret.push(head);
    ret.push_str(tail);

    ret
}
////////////////////////////////////////////////////////////////////////////////////////////////////
//     End Utils
////////////////////////////////////////////////////////////////////////////////////////////////////

////////////////////////////////////////////////////////////////////////////////////////////////////
//
//     Predicates
//
////////////////////////////////////////////////////////////////////////////////////////////////////

/// Returns whether if a character can be in the tail of an identifier.
///
/// An identifier is composed of a head (its first char) and a tail (the other
/// chars).
///
/// A character is an identifier char if it is alphanumeric or if it is one of:
///   - `|`,
///   - `?`,
///   - `<`,
///   - `>`,
///   - `+`,
///   - `-`,
///   - `_`,
///   - `=`,
///   - `^`,
///   - `%`,
///   - `&`,
///   - `$`,
///   - `*`,
///   - `!`,
fn is_identifier_char(chr: char) -> bool {
    chr.is_alphanumeric() || "|?<>+-_=^%&$*!.".contains(chr)
}

/// Returns whether if a character can be in the head of an identifier.
///
/// An identifier is composed of a head (its first char) and a tail (the other
/// chars).
///
/// A character is an identifier char if it is alphabetic or if it is one of:
///   - `|`,
///   - `?`,
///   - `<`,
///   - `>`,
///   - `+`,
///   - `-`,
///   - `_`,
///   - `=`,
///   - `^`,
///   - `%`,
///   - `&`,
///   - `$`,
///   - `*`,
///   - `!`,
fn is_non_numeric_identifier_char(chr: char) -> bool {
    chr.is_alphabetic() || "|?<>+-_=^%&$*!.".contains(chr)
}

/// Returns true if given character is a minus character
///   - `-`,
fn is_minus_char(chr: char) -> bool {
    chr == '-'
}

/// Returns true if given character is a period character
///   - `-`,
fn is_period_char(chr: char) -> bool {
    chr == '.'
}

/// Returns whether if a given character is a whitespace.
///
/// Clojure defines a whitespace as either a comma or an unicode whitespace.
fn is_clojure_whitespace(c: char) -> bool {
    c.is_whitespace() || c == ','
}
////////////////////////////////////////////////////////////////////////////////////////////////////
//     End predicates
////////////////////////////////////////////////////////////////////////////////////////////////////

///////////////////////////////////////////////////////////////////////////////////////////////////////
//
//     Parsers
//
//////////////////////////////////////////////////////////////////////////////////////////////////////

/// Consumes any whitespace from input, if there is any.
/// Always succeeds.
///
/// A whitespace is either an ASCII whitespace or a comma.
fn consume_clojure_whitespaces_parser(input: &str) -> IResult<&str, ()> {
    named!(parser<&str, &str>, take_while!(is_clojure_whitespace));
    parser(input).map(|(rest, _)| (rest, ()))
}

// This parser is made with nom's function combinator, rather than macros,
// both because nom is soft deprecating the macros (and we too should move away from them),
// but also because in doing so this is how we parse 'complete' text, rather than streamed text.
//
// The difference?  When streamed, typing 1234 and hitting enter will be feeding
// "1234/n" to our reader, and it will take this to mean *more* of this number may
// be coming. So to finish typing a number, you have to eventually go out of your way
// to hit " ", else you'll get
//
// user> 1234
// 456
// 1232 ...
//
// This function, unlike the other subparsers of a parser, is made external to the function
// just because type inference doesn't play nice with defining this inline

fn identifier_tail(input: &str) -> IResult<&str, &str> {
    nom::bytes::complete::take_while(is_identifier_char)(input)
}

/// Parses valid Clojure identifiers
/// Example Successes: ab,  cat,  -12+3, |blah|, <well>
/// Example Failures:  'a,  12b,   ,cat  
pub fn identifier_parser(input: &str) -> IResult<&str, String> {
    named!(identifier_head<&str, char>,
       map!(
           take_while_m_n!(1, 1, is_non_numeric_identifier_char),
           first_char
       )
    );

    // identifier_tail<&str,&str> defined above to have magic 'complete' powers

    named!(identifier <&str, String>,
         do_parse!(
             head: identifier_head >>
             rest_input: identifier_tail >>
             (cons_str(head, &rest_input))
         )
    );

    identifier(input)
}

/// Parses valid Clojure symbol
/// Example Successes: a , b , |ab123|
///                    namespace.subnamespace/a    cat/b   a.b.c/|ab123|
pub fn symbol_parser(input: &str) -> IResult<&str, Symbol> {
    named!(namespace_parser <&str,String>,
	   do_parse!(
	       ns: identifier_parser >>
	       complete!(tag!("/")) >>
	       (ns)));

    let (rest_input, ns) = opt(namespace_parser)(input)?;
    let (rest_input, name) = identifier_parser(rest_input)?;
    match ns {
        Some(ns) => Ok((rest_input, Symbol::intern_with_ns(&ns, &name))),
        None => Ok((rest_input, Symbol::intern(&name))),
    }
}

// Helper function to integer_parser for same reason as
// identifier_tail. See comment above said function for explanation

fn integer_tail(input: &str) -> IResult<&str, &str> {
    nom::bytes::complete::take_while1(|c: char| c.is_digit(10))(input)
}

/// Parses valid integers
/// Example Successes: 1, 2, 4153,  -12421
///
///
pub fn integer_parser(input: &str) -> IResult<&str, i32> {
    named!(integer_sign<&str, &str>,
       map!(
           opt!(take_while_m_n!(1, 1, is_minus_char)),
           |maybe_minus| maybe_minus.unwrap_or("")
       )
    );
    // integer_tail<&str,&str> above function

    named!(integer_parser <&str, String>,
         do_parse!(
             sign: integer_sign >>
             rest_input: integer_tail >>
             (format!("{}{}",sign,rest_input))
         )
    );
    integer_parser(input).map(|(rest, digits)| (rest, digits.parse().unwrap()))
}

/// Parses valid doubles
/// Example Successes: -1.0, 0.023, 1234.3223423
///
///
pub fn double_parser(input: &str) -> IResult<&str, f64> {
    named!(decimal_point<&str, &str>, take_while_m_n!(1, 1, is_period_char));

    named!(double_parser <&str, String>,
         do_parse!(
             integer: integer_parser >> //integer_part >>
             point: complete!(decimal_point) >>
             decimal: integer_tail >> //decimal_part >>
             (format!("{}{}{}",integer, point, decimal))
         )
    );
    double_parser(input).map(|(rest, digits)| (rest, digits.parse().unwrap()))
}
// Currently used to create 'try_readers', which are readers (or
// reader functions, at least) that are basically composable InputType
// -> IResult<InputType,Value> parsers, that our normal read function
// / reader will wrap.
/// Takes a parser, such as one that reads a &str and returns an
/// i32, and creates a new parser that instead returns a valid
/// ClojureRS Value instead
pub fn to_value_parser<I, O: ToValue>(
    parser: impl Fn(I) -> IResult<I, O>,
) -> impl Fn(I) -> IResult<I, Value> {
    move |input: I| parser(input).map(|(rest_input, thing)| (rest_input, thing.to_value()))
}
////////////////////////////////////////////////////////////////////////////////////////////////////
//    End Parsers
////////////////////////////////////////////////////////////////////////////////////////////////////

////////////////////////////////////////////////////////////////////////////////////////////////////
//
//    Try-Readers
//
////////////////////////////////////////////////////////////////////////////////////////////////////

// @TODO make sure whitespace or 'nothing' is at the end, fail for
// float like numbers
/// Tries to parse &str into Value::I32
/// Expects:
///   Integers
/// Example Successes:
///    1 => Value::I32(1),
///    5 => Value::I32(5),
///    1231415 => Value::I32(1231415)
///    -2 => Value::I32(-2)
/// Example Failures:
///    1.5,  7.1321 , 1423152621625226126431525
pub fn try_read_i32(input: &str) -> IResult<&str, Value> {
    to_value_parser(integer_parser)(input)
}

/// Tries to parse &str into Value::Boolean
/// Expects:
///     Booleans
/// Example success:
///     true => Value::Boolean(true)
///     false => Value::Boolean(false)
pub fn try_read_bool(input: &str) -> IResult<&str, Value> {
    named!(bool_parser<&str,&str>, alt!( tag!("true") | tag!("false")));
    let (rest_input, bool) = bool_parser(input)?;
    Ok((rest_input, Value::Boolean(bool.parse().unwrap())))
}

/// Tries to parse &str into Value::double
///
pub fn try_read_f64(input: &str) -> IResult<&str, Value> {
    to_value_parser(double_parser)(input)
}

// Perhaps generalize this into reader macros
/// Tries to parse &str into Value::Keyword
/// Example Successes:
///    :a                    => Value::Keyword(Keyword { sym: Symbol { name: "a" })
///    :cat-dog              => Value::Keyword(Keyword { sym: Symbol { name: "cat-dog" })
/// Example Failures:
///    :12 :'a
pub fn try_read_keyword(input: &str) -> IResult<&str, Value> {
    named!(keyword_colon<&str, &str>, preceded!(consume_clojure_whitespaces_parser, tag!(":")));

    let (rest_input, _) = keyword_colon(input)?;
    let (rest_input, symbol) = symbol_parser(rest_input)?;

    let keyword_value = Keyword { sym: symbol }.to_value();
    Ok((rest_input, keyword_value))
}

/// Tries to parse &str into Value::Symbol
/// Example Successes:
///    a                    => Value::Symbol(Symbol { name: "a" })
///    cat-dog              => Value::Symbol(Symbol { name: "cat-dog" })
///    +common-lisp-global+ => Value::Symbol(Symbol { name: "+common-lisp-global+" })
/// Example Failures:
///    12cat,  'quoted,  @at-is-for-references
pub fn try_read_symbol(input: &str) -> IResult<&str, Value> {
    to_value_parser(symbol_parser)(input)
}

/// Tries to parse a &str that says 'nil' into Value::Nil
/// Example Successes:
///    nil => Value::Nil
pub fn try_read_nil(input: &str) -> IResult<&str, Value> {
    let (rest_input, _) = verify(identifier_parser, |ident: &str| ident == "nil")(input)?;
    Ok((rest_input, Value::Nil))
}

// @TODO allow escaped strings
/// Tries to parse &str into Value::String
/// Example Successes:
///    "this is pretty straightforward" => Value::String("this is pretty straightforward")
pub fn try_read_string(input: &str) -> IResult<&str, Value> {
    named!(quotation<&str, &str>, preceded!(consume_clojure_whitespaces_parser, tag!("\"")));

    let (rest_input, _) = quotation(input)?;

    named!(escaped_string_parser<&str, String >, escaped_transform!(take_till1!(|ch| { ch == '\\' || ch == '\"'}), '\\', alt!(
        tag!("t")   => { |_| "\t"   } |
        tag!("b")   => { |_| "\x08" } |
        tag!("n")   => { |_| "\n"   } |
        tag!("r")   => { |_| "\r"   } |
        tag!("f")   => { |_| "\x0C" } |
        tag!("'")   => { |_| "'"    } |
        tag!("\"")  => { |_| "\""   } |
        tag!("\\")  => { |_| "\\"   }
    )));

    named!(
        string_parser<&str, String>,
        map!(
            terminated!(escaped_string_parser, tag("\"")),
            |v| String::from(v)
        )
    );

    to_value_parser(string_parser)(rest_input)
}

<<<<<<< HEAD
/// Tries to parse &str into Value::Pattern
/// Reader Macro for Regex
/// Example Successes:
///    #"this is pretty straightforward" => Value::Pattern("this is pretty straightforward")
pub fn try_read_pattern(input: &str) -> IResult<&str, Value> {
    named!(hash_quotation<&str, &str>, preceded!(consume_clojure_whitespaces_parser, tag!("#\"")));

    let (rest_input, _) = hash_quotation(input)?;

    // println!("regexquoted: {:#?}", regex::Regex::quote(rest_input));
    let mut iterator = rest_input.escape_default();
    let mut prev: char = iterator.next().unwrap();
    let mut prev_prev_was_escape = false;
    let mut is_escaping = false;
    let mut till_quote: String = String::from(prev.to_string());
    println!("first char: {:#?}", till_quote);
    while let ch = iterator.next().unwrap() {
        if ch == '\\' && prev == '\\' {
            is_escaping = true;
        }
        println!(
            "LOOP: next char to handle: {:#?} prev: {:#?} is escaping {} and prev prev was escaping {}",
            ch, prev, is_escaping, prev_prev_was_escape
        );
        if ch == '\"' && prev == '\\' && !prev_prev_was_escape {
            println!(
                "GONNA END: next char to handle: {:#?} prev: {:#?} is escaping {}",
                ch, prev, is_escaping
            );
            till_quote = till_quote.trim_end_matches("\"").to_string();
            break;
        };
        if ch == '\"' && is_escaping {
            till_quote = String::from(till_quote + ch.to_string().as_str());
        } else if ch != '\\' {
            till_quote = String::from(till_quote + ch.to_string().as_str());
            //is_escaping = false;
            prev_prev_was_escape = false;
        }
        prev_prev_was_escape = is_escaping;
        prev = ch;
    }
    println!("till quote: {} {:#?}", till_quote, till_quote);
    let to_trim = till_quote.to_owned() + "\"";
    println!(
        "rest input trimmed: {}",
        rest_input.trim_start_matches(&to_trim)
    );
    let regex = regex::Regex::new(till_quote.as_str()).unwrap();
    Ok((
        rest_input.trim_start_matches(&to_trim),
=======
pub fn try_read_pattern(input: &str) -> IResult<&str, Value> {
    named!(hash_parser<&str, &str>, preceded!(consume_clojure_whitespaces_parser, tag!("#")));

    let (rest_input, _) = hash_parser(input)?; 
    let (rest_input,regex_string_val) = try_read_string(rest_input)?;

    let mut regex_string = String::from("");

    // @TODO separate try_read_string into a parser, so we don't have to read a Value
    // and then unwrap it 
    match regex_string_val {
        Value::String(reg_str) => { regex_string = reg_str; },
        _ => { panic!("try_read_string returned something that wasn't string"); }
    }

    let regex = regex::Regex::new(regex_string.as_str()).unwrap();
    Ok((
        rest_input,
>>>>>>> 53482797
        Value::Pattern(regex),
    ))
}

// @TODO Perhaps generalize this, or even generalize it as a reader macro
/// Tries to parse &str into Value::PersistentListMap, or some other Value::..Map
/// Example Successes:
///    {:a 1} => Value::PersistentListMap {PersistentListMap { MapEntry { :a, 1} .. ]})
pub fn try_read_map(input: &str) -> IResult<&str, Value> {
    named!(lbracep<&str, &str>, preceded!(consume_clojure_whitespaces_parser, tag!("{")));
    named!(rbracep<&str, &str>, preceded!(consume_clojure_whitespaces_parser, tag!("}")));
    let (map_inner_input, _) = lbracep(input)?;
    let mut map_as_vec: Vec<MapEntry> = Vec::new();
    let mut rest_input = map_inner_input;
    loop {
        let right_brace = rbracep(rest_input);
        if let Ok((after_map_input, _)) = right_brace {
            return Ok((after_map_input, map_as_vec.into_list_map().to_value()));
        }
        let (_rest_input, next_key) = try_read(rest_input)?;
        let (_rest_input, next_val) = try_read(_rest_input)?;
        map_as_vec.push(MapEntry {
            key: Rc::new(next_key),
            val: Rc::new(next_val),
        });
        rest_input = _rest_input;
    }
}

// @TODO use nom functions in place of macro
/// Tries to parse &str into Value::PersistentVector
/// Example Successes:
///    [1 2 3] => Value::PersistentVector(PersistentVector { vals: [Rc(Value::I32(1) ... ]})
///    [1 2 [5 10 15] 3]
///      => Value::PersistentVector(PersistentVector { vals: [Rc(Value::I32(1) .. Rc(Value::PersistentVector..)]})
pub fn try_read_vector(input: &str) -> IResult<&str, Value> {
    named!(lbracketp<&str, &str>, preceded!(consume_clojure_whitespaces_parser, tag!("[")));
    named!(rbracketp<&str, &str>, preceded!(consume_clojure_whitespaces_parser, tag!("]")));
    let (vector_inner_input, _) = lbracketp(input)?;
    let mut vector_as_vec = Vec::new();
    // What's left of our input as we read more of our PersistentVector
    let mut rest_input = vector_inner_input;
    loop {
        // Try parse end of vector
        // If we succeeded,  we can convert our vector of values into a PersistentVector and return our success
        if let Ok((after_vector_input, _)) = rbracketp(rest_input) {
            return Ok((after_vector_input, vector_as_vec.into_vector().to_value()));
        }

        // Otherwise, we need to keep reading until we get that closing bracket letting us know we're finished
        let (_rest_input, form) = try_read(rest_input)?;
        vector_as_vec.push(form.to_rc_value());
        rest_input = _rest_input;
    }
}

pub fn try_read_list(input: &str) -> IResult<&str, Value> {
    named!(lparenp<&str, &str>, preceded!(consume_clojure_whitespaces_parser, tag!("(")));
    named!(rparenp<&str, &str>, preceded!(consume_clojure_whitespaces_parser, tag!(")")));

    let (list_inner_input, _) = lparenp(input)?;
    let mut list_as_vec = Vec::new();
    let mut rest_input = list_inner_input;
    loop {
        if let Ok((after_list_input, _)) = rparenp(rest_input) {
            return Ok((after_list_input, list_as_vec.into_list().to_value()));
        }
        let (_rest_input, form) = try_read(rest_input)?;
        list_as_vec.push(form.to_rc_value());
        rest_input = _rest_input;
    }
}

pub fn try_read_quoted(input: &str) -> IResult<&str, Value> {
    named!(quote<&str, &str>, preceded!(consume_clojure_whitespaces_parser, tag!("'")));

    let (form, _) = quote(input)?;

    let (rest_input, quoted_form_value) = try_read(form)?;

    // (quote value)
    Ok((
        rest_input,
        vec![
            Symbol::intern("quote").to_rc_value(),
            quoted_form_value.to_rc_value(),
        ]
        .into_list()
        .to_value(),
    ))
}

pub fn try_read(input: &str) -> IResult<&str, Value> {
    preceded(
        consume_clojure_whitespaces_parser,
        alt((
            try_read_quoted,
            try_read_nil,
            try_read_map,
            try_read_string,
            try_read_f64,
            try_read_i32,
            try_read_bool,
            try_read_nil,
            try_read_symbol,
            try_read_keyword,
            try_read_list,
            try_read_vector,
            try_read_pattern,
        )),
    )(input)
}
////////////////////////////////////////////////////////////////////////////////////////////////////
//      End Try-Readers
////////////////////////////////////////////////////////////////////////////////////////////////////

////////////////////////////////////////////////////////////////////////////////////////////////////
//
//      Readers
//
///////////////////////////////////////////////////////////////////////////////////////////////////

// This is the high level read function that Clojure RS wraps
pub fn read<R: BufRead>(reader: &mut R) -> Value {
    // This is a buffer that will accumulate if a read requires more
    // text to make sense, such as trying to read (+ 1
    let mut input_buffer = String::new();

    // Ask for a line from the reader, try to read, and if unable (because we need more text),
    // loop over and ask for more lines, accumulating them in input_buffer until we can read
    loop {
        let maybe_line = reader.by_ref().lines().next();
        match maybe_line {
            Some(Err(e)) => return Value::Condition(format!("Reader error: {}", e)),
            Some(Ok(line)) => input_buffer.push_str(&line),
            None => {
                return Value::Condition(String::from("Tried to read empty stream; unexpected EOF"))
            }
        }

        let line_read = try_read(&input_buffer);
        match line_read {
            Ok((_, value)) => return value,
            // Continue accumulating more input
            Err(Incomplete(_)) => continue,
            Err(err) => {
                return Value::Condition(format!(
                    "Reader Error: could not read next form; {:?}",
                    err
                ))
            }
        }
    }
}

#[cfg(test)]
mod tests {

    mod first_char_tests {
        use crate::reader::first_char;

        #[test]
        fn first_char_in_single_char_string() {
            assert_eq!('s', first_char("s"));
        }

        #[test]
        fn first_char_in_multi_char_string() {
            assert_eq!('a', first_char("ab"));
        }

        #[test]
        #[should_panic(expected = "called `Option::unwrap()` on a `None` value")]
        fn first_char_in_empty_string_panics() {
            first_char("");
        }
    }

    mod cons_str_tests {
        use crate::reader::cons_str;

        #[test]
        fn concatenates_char_to_str_beginning() {
            assert_eq!("str", cons_str('s', "tr"));
        }
    }

    mod identifier_parser_tests {
        use crate::reader::identifier_parser;

        #[test]
        fn identifier_parser_parses_valid_identifier() {
            assert_eq!(
                Some((" this", String::from("input->output?"))),
                identifier_parser("input->output? this").ok()
            );
        }

        #[test]
        fn identifier_parser_does_not_parse_valid_identifier() {
            assert_eq!(None, identifier_parser("1input->output? this").ok());
        }

        #[test]
        fn identifier_parser_does_not_parse_empty_input() {
            assert_eq!(None, identifier_parser("").ok());
        }
    }

    mod symbol_parser_tests {
        use crate::reader::symbol_parser;
        use crate::symbol::Symbol;

        #[test]
        fn identifier_parser_parses_valid_identifier() {
            assert_eq!(
                Some((" this", Symbol::intern("input->output?"))),
                symbol_parser("input->output? this").ok()
            );
        }

        #[test]
        fn identifier_parser_does_not_parse_valid_identifier() {
            assert_eq!(None, symbol_parser("1input->output? this").ok());
        }

        #[test]
        fn identifier_parser_does_not_parse_empty_input() {
            assert_eq!(None, symbol_parser("").ok());
        }

        #[test]
        fn symbol_parser_normal_symbol_test() {
            assert_eq!(Symbol::intern("a"), symbol_parser("a ").ok().unwrap().1);
        }
        #[test]
        fn symbol_parser_namespace_qualified_symbol_test() {
            assert_eq!(
                Symbol::intern_with_ns("clojure.core", "a"),
                symbol_parser("clojure.core/a ").ok().unwrap().1
            );
        }
    }

    mod double_parser_tests {
        use crate::reader::double_parser;

        #[test]
        fn double_parser_parses_negative_one() {
            let s = "-1.2 ";
            assert_eq!(Some((" ", -1.2)), double_parser(s).ok());
        }

        #[test]
        fn double_parser_parses_one() {
            let s = "1.12 ";
            assert_eq!(Some((" ", 1.12)), double_parser(s).ok());
        }

        #[test]
        fn double_parser_parses_integer_zero() {
            let s = "0.0001 ";
            assert_eq!(Some((" ", 0.0001)), double_parser(s).ok());
        }
    }

    mod integer_parser_tests {
        use crate::reader::integer_parser;

        #[test]
        fn integer_parser_parses_integer_one() {
            let s = "1 ";
            assert_eq!(Some((" ", 1)), integer_parser(s).ok());
        }

        #[test]
        fn integer_parser_parses_integer_zero() {
            let s = "0 ";
            assert_eq!(Some((" ", 0)), integer_parser(s).ok());
        }

        #[test]
        fn integer_parser_parses_integer_negative_one() {
            let s = "-1 ";
            assert_eq!(Some((" ", -1)), integer_parser(s).ok());
        }

        #[test]
        //#[should_panic(expected = "called `Result::unwrap()` on an `Err` value: ParseIntError { kind: InvalidDigit }")]
        fn integer_parser_parses_and_fails() {
            let s = "-1-2 ";
            assert_eq!(Some(("-2 ", -1)), integer_parser(s).ok());
        }
    }

    mod try_read_bool_tests {
        use crate::reader::try_read_bool;
        use crate::value::Value;

        #[test]
        fn try_read_boolean_true_test() {
            assert_eq!(Value::Boolean(true), try_read_bool("true ").ok().unwrap().1);
        }

        #[test]
        fn try_read_boolean_false_test() {
            assert_eq!(
                Value::Boolean(false),
                try_read_bool("false ").ok().unwrap().1
            );
        }
    }

    mod try_read_nil_tests {
        use crate::reader::try_read_nil;
        use crate::value::Value;

        #[test]
        fn try_read_nil_test() {
            assert_eq!(Value::Nil, try_read_nil("nil ").ok().unwrap().1);
        }
    }

    mod try_read_symbol_tests {
        use crate::reader::try_read_symbol;
        use crate::symbol::Symbol;
        use crate::value::Value;

        #[test]
        fn try_read_minus_as_valid_symbol_test() {
            assert_eq!(
                Value::Symbol(Symbol::intern("-")),
                try_read_symbol("- ").unwrap().1
            );
        }
    }

    mod try_read_tests {
        use crate::persistent_list;
        use crate::persistent_list_map;
        use crate::persistent_vector;
        use crate::reader::try_read;
        use crate::symbol::Symbol;
        use crate::value::Value::{PersistentList, PersistentListMap, PersistentVector};
        use crate::value::{ToValue, Value};

        #[test]
        fn try_read_empty_map_test() {
            assert_eq!(
                PersistentListMap(persistent_list_map::PersistentListMap::Empty),
                try_read("{} ").ok().unwrap().1
            );
        }

        #[test]
        fn try_read_string_test() {
            assert_eq!(
                Value::String(String::from("a string")),
                try_read("\"a string\" ").ok().unwrap().1
            );
        }

        #[test]
        fn try_read_int_test() {
            assert_eq!(Value::I32(1), try_read("1 ").ok().unwrap().1);
        }

        #[test]
        fn try_read_negative_int_test() {
            assert_eq!(Value::I32(-1), try_read("-1 ").ok().unwrap().1);
        }

        #[test]
        fn try_read_negative_int_with_second_dash_test() {
            assert_eq!(Value::I32(-1), try_read("-1-2 ").ok().unwrap().1);
        }

        #[test]
        fn try_read_valid_symbol_test() {
            assert_eq!(
                Value::Symbol(Symbol::intern("my-symbol")),
                try_read("my-symbol ").ok().unwrap().1
            );
        }

        #[test]
        fn try_read_minus_as_valid_symbol_test() {
            assert_eq!(
                Value::Symbol(Symbol::intern("-")),
                try_read("- ").ok().unwrap().1
            );
        }

        #[test]
        fn try_read_minus_prefixed_as_valid_symbol_test() {
            assert_eq!(
                Value::Symbol(Symbol::intern("-prefixed")),
                try_read("-prefixed ").ok().unwrap().1
            );
        }

        #[test]
        fn try_read_empty_list_test() {
            assert_eq!(
                PersistentList(persistent_list::PersistentList::Empty),
                try_read("() ").ok().unwrap().1
            );
        }

        #[test]
        fn try_read_empty_vector_test() {
            assert_eq!(
                PersistentVector(persistent_vector::PersistentVector { vals: [].to_vec() }),
                try_read("[] ").ok().unwrap().1
            );
        }

        #[test]
        fn try_read_bool_true_test() {
            assert_eq!(Value::Boolean(true), try_read("true ").ok().unwrap().1)
        }

        #[test]
        fn try_read_bool_false_test() {
            assert_eq!(Value::Boolean(false), try_read("false ").ok().unwrap().1)
        }

        mod regex_tests {
            use crate::reader::try_read;
            use crate::value::Value;

            #[test]
            fn try_read_simple_regex_pattern_test() {
                assert_eq!(
                    Value::Pattern(regex::Regex::new("a").unwrap()),
                    try_read(r##"#"a" "##).ok().unwrap().1
                );
            }

            #[test]
            fn try_read_simple_with_escaped_quote_regex_pattern_test() {
                assert_eq!(
                    Value::Pattern(regex::Regex::new("a").unwrap()),
                    try_read(r###"#"a\"" "###).ok().unwrap().1
                );
            }

            #[test]
            fn try_read_regex_pattern_test() {
                assert_eq!(
                    Value::Pattern(regex::Regex::new("hello").unwrap()),
                    try_read("#\"hello\" ").ok().unwrap().1
                );
            }

            #[test]
            fn try_read_regex_pattern_escaped_quote_test() {
                assert_eq!(
                    Value::Pattern(regex::Regex::new("h\"e\"l\"l\"o").unwrap()),
                    try_read(r#"#"h\"e\"l\"l\"o\"" something"#).ok().unwrap().1
                );
            }

            #[test]
            fn try_read_regex_pattern_escaped_quote_prefixed_by_whitespace_test() {
                assert_eq!(
                    Value::Pattern(regex::Regex::new("h\"e\"l\"l \"o").unwrap()),
                    try_read("#\"h\"e\"l\"l \"o\" something").ok().unwrap().1
                );
            }

            #[test]
            fn try_read_regex_pattern_escaped_quote_suffixed_by_whitespace_test() {
                assert_eq!(
                    Value::Pattern(regex::Regex::new("h\"e\"l\" l \"o").unwrap()),
                    try_read("#\"h\"e\"l\" l \"o\" something").ok().unwrap().1
                );
            }
        }
    }
    mod regex_tests {
        use crate::reader::try_read;
        use crate::value::Value;

        #[test]
        fn try_read_simple_regex_pattern_test() {
            assert_eq!(
                Value::Pattern(regex::Regex::new("a").unwrap()),
                try_read(r###"#"a" "###).ok().unwrap().1
            );
        }

        #[test]
        fn try_read_regex_pattern_test() {
            assert_eq!(
                Value::Pattern(regex::Regex::new("hello").unwrap()),
                try_read("#\"hello\" ").ok().unwrap().1
            );
        }

        #[test]
        fn try_read_regex_pattern_escaped_quote_test() {
            assert_eq!(
                Value::Pattern(regex::Regex::new("h\"e\"l\"l\"o\"").unwrap()),
                try_read(r#"#"h\"e\"l\"l\"o\"" something"#).ok().unwrap().1
            );
        }

        #[test]
        fn try_read_regex_pattern_escaped_quote_prefixed_by_whitespace_test() {
            assert_eq!(
                Value::Pattern(regex::Regex::new("h\"e\"l\"l \"o").unwrap()),
                try_read(r#"#"h\"e\"l\"l \"o""#).ok().unwrap().1
            );
        }

        #[test]
        fn try_read_regex_pattern_escaped_quote_suffixed_by_whitespace_test() {
            assert_eq!(
                Value::Pattern(regex::Regex::new("h\"e\"l\" l \"o").unwrap()),
                try_read(r#"#"h\"e\"l\" l \"o" something"#).ok().unwrap().1
            );
        }
    }
    mod consume_clojure_whitespaces_tests {
        use crate::reader::consume_clojure_whitespaces_parser;
        #[test]
        fn consume_whitespaces_from_input() {
            let s = ", ,,  ,1, 2, 3, 4 5,,6 ";
            assert_eq!(
                Some(("1, 2, 3, 4 5,,6 ", ())),
                consume_clojure_whitespaces_parser(&s).ok()
            );
        }
        #[test]
        fn consume_whitespaces_from_empty_input() {
            let s = "";
            assert_eq!(None, consume_clojure_whitespaces_parser(&s).ok());
        }
        #[test]
        fn consume_whitespaces_from_input_no_whitespace() {
            let s = "1, 2, 3";
            assert_eq!(
                Some(("1, 2, 3", ())),
                consume_clojure_whitespaces_parser(&s).ok()
            );
        }
    }

    mod is_clojure_whitespace_tests {
        use crate::reader::is_clojure_whitespace;
        #[test]
        fn comma_is_clojure_whitespace() {
            assert_eq!(true, is_clojure_whitespace(','));
        }

        #[test]
        fn unicode_whitespace_is_clojure_whitespace() {
            assert_eq!(true, is_clojure_whitespace(' '));
        }

        #[test]
        fn character_is_not_clojure_whitespace() {
            assert_eq!(false, is_clojure_whitespace('a'));
        }
    }
}<|MERGE_RESOLUTION|>--- conflicted
+++ resolved
@@ -401,59 +401,6 @@
     to_value_parser(string_parser)(rest_input)
 }
 
-<<<<<<< HEAD
-/// Tries to parse &str into Value::Pattern
-/// Reader Macro for Regex
-/// Example Successes:
-///    #"this is pretty straightforward" => Value::Pattern("this is pretty straightforward")
-pub fn try_read_pattern(input: &str) -> IResult<&str, Value> {
-    named!(hash_quotation<&str, &str>, preceded!(consume_clojure_whitespaces_parser, tag!("#\"")));
-
-    let (rest_input, _) = hash_quotation(input)?;
-
-    // println!("regexquoted: {:#?}", regex::Regex::quote(rest_input));
-    let mut iterator = rest_input.escape_default();
-    let mut prev: char = iterator.next().unwrap();
-    let mut prev_prev_was_escape = false;
-    let mut is_escaping = false;
-    let mut till_quote: String = String::from(prev.to_string());
-    println!("first char: {:#?}", till_quote);
-    while let ch = iterator.next().unwrap() {
-        if ch == '\\' && prev == '\\' {
-            is_escaping = true;
-        }
-        println!(
-            "LOOP: next char to handle: {:#?} prev: {:#?} is escaping {} and prev prev was escaping {}",
-            ch, prev, is_escaping, prev_prev_was_escape
-        );
-        if ch == '\"' && prev == '\\' && !prev_prev_was_escape {
-            println!(
-                "GONNA END: next char to handle: {:#?} prev: {:#?} is escaping {}",
-                ch, prev, is_escaping
-            );
-            till_quote = till_quote.trim_end_matches("\"").to_string();
-            break;
-        };
-        if ch == '\"' && is_escaping {
-            till_quote = String::from(till_quote + ch.to_string().as_str());
-        } else if ch != '\\' {
-            till_quote = String::from(till_quote + ch.to_string().as_str());
-            //is_escaping = false;
-            prev_prev_was_escape = false;
-        }
-        prev_prev_was_escape = is_escaping;
-        prev = ch;
-    }
-    println!("till quote: {} {:#?}", till_quote, till_quote);
-    let to_trim = till_quote.to_owned() + "\"";
-    println!(
-        "rest input trimmed: {}",
-        rest_input.trim_start_matches(&to_trim)
-    );
-    let regex = regex::Regex::new(till_quote.as_str()).unwrap();
-    Ok((
-        rest_input.trim_start_matches(&to_trim),
-=======
 pub fn try_read_pattern(input: &str) -> IResult<&str, Value> {
     named!(hash_parser<&str, &str>, preceded!(consume_clojure_whitespaces_parser, tag!("#")));
 
@@ -472,7 +419,6 @@
     let regex = regex::Regex::new(regex_string.as_str()).unwrap();
     Ok((
         rest_input,
->>>>>>> 53482797
         Value::Pattern(regex),
     ))
 }
