--- conflicted
+++ resolved
@@ -5,14 +5,12 @@
 pub(crate) mod eval;
 pub use self::eval::*;
 
-<<<<<<< HEAD
 // macros
 pub(crate) mod do_macro;
 pub use self::do_macro::*;
-=======
-use crate::error_message;
-use itertools::Itertools;
->>>>>>> 9290a53d
+
+pub(crate) mod ns;
+pub use self::ns::*;
 
 // arithmetics
 pub(crate) mod _plus_;
@@ -26,293 +24,6 @@
 
 pub(crate) mod _multiply_;
 pub use self::_multiply_::*;
-<<<<<<< HEAD
-=======
-
-pub(crate) mod ns;
-pub use self::ns::*;
-
-//
-// This module will hold core function and macro primitives that aren't special cases
-// (like the quote macro, or let), and can't be implemented in clojure itself
-//
-#[derive(Debug, Clone)]
-pub struct StrFn {}
-impl ToValue for StrFn {
-    fn to_value(&self) -> Value {
-        Value::IFn(Rc::new(self.clone()))
-    }
-}
-impl IFn for StrFn {
-    fn invoke(&self, args: Vec<Rc<Value>>) -> Value {
-        Value::String(
-            args.into_iter()
-                .map(|arg| arg.to_string())
-                .collect::<Vec<String>>()
-                .join(""),
-        )
-    }
-}
-
-#[derive(Debug, Clone)]
-pub struct StringPrintFn {}
-impl ToValue for StringPrintFn {
-    fn to_value(&self) -> Value {
-        Value::IFn(Rc::new(self.clone()))
-    }
-}
-impl IFn for StringPrintFn {
-    fn invoke(&self, args: Vec<Rc<Value>>) -> Value {
-        Value::String(
-            args.into_iter()
-                .map(|arg| arg.to_string())
-                .collect::<Vec<String>>()
-                .join(""),
-        )
-    }
-}
-
-#[derive(Debug, Clone)]
-pub struct AddFn {}
-impl ToValue for AddFn {
-    fn to_value(&self) -> Value {
-        Value::IFn(Rc::new(self.clone()))
-    }
-}
-impl IFn for AddFn {
-    fn invoke(&self, args: Vec<Rc<Value>>) -> Value {
-        args.into_iter().fold(0_i32.to_value(), |a, b| match a {
-            Value::I32(a_) => match *b {
-                Value::I32(b_) => Value::I32(a_ + b_),
-                Value::F64(b_) => Value::F64(a_ as f64 + b_),
-                _ => Value::Condition(format!(
-                    // TODO: what error message should be returned regarding using typetags?
-                    "Type mismatch; Expecting: (i32 | i64 | f32 | f64), Found: {}",
-                    b.type_tag()
-                )),
-            },
-            Value::F64(a_) => match *b {
-                Value::I32(b_) => Value::F64(a_ + b_ as f64),
-                Value::F64(b_) => Value::F64(a_ + b_),
-                _ => Value::Condition(format!(
-                    // TODO: what error message should be returned regarding using typetags?
-                    "Type mismatch; Expecting: (i32 | i64 | f32 | f64), Found: {}",
-                    b.type_tag()
-                )),
-            },
-            _ => Value::Condition(format!(
-                // TODO: what error message should be returned regarding using typetags?
-                "Type mismatch: Expecting: (i32 | i64 | f32 | f64), Found: {}",
-                a.type_tag()
-            )),
-        })
-    }
-}
-
-#[derive(Debug, Clone)]
-pub struct EvalFn {
-    enclosing_environment: Rc<Environment>,
-}
-impl EvalFn {
-    pub fn new(enclosing_environment: Rc<Environment>) -> EvalFn {
-        EvalFn {
-            enclosing_environment,
-        }
-    } 
-}
-impl ToValue for EvalFn {
-    fn to_value(&self) -> Value {
-        Value::IFn(Rc::new(self.clone()))
-    }
-}
-impl IFn for EvalFn {
-    fn invoke(&self, args: Vec<Rc<Value>>) -> Value {
-        // @TODO generalize arity exceptions, and other exceptions
-        if args.len() != 1 {
-            return error_message::wrong_arg_count(1, args.len());
-        }
-        let arg = args.get(0).unwrap();
-        arg.eval(Rc::clone(&self.enclosing_environment))
-    }
-}
-
-#[derive(Debug, Clone)]
-pub struct DoFn {}
-impl ToValue for DoFn {
-    fn to_value(&self) -> Value {
-        Value::IFn(Rc::new(self.clone()))
-    }
-}
-impl IFn for DoFn {
-    fn invoke(&self, args: Vec<Rc<Value>>) -> Value {
-        // @TODO generalize arity exceptions, and other exceptions
-        if args.is_empty() {
-            return Value::Nil;
-        }
-        (**args.last().unwrap()).clone()
-    }
-}
-
-//
-// Since our macros currently expand and evaluate at the same time,  our `do` macro will be implemented
-// by expanding to a do-fn, which will just naturally evaluate all arguments, being a fn, and
-// return the last item
-// This will change when macros change
-//
-#[derive(Debug, Clone)]
-pub struct DoMacro {}
-impl ToValue for DoMacro {
-    fn to_value(&self) -> Value {
-        Value::Macro(Rc::new(self.clone()))
-    }
-}
-impl IFn for DoMacro {
-    fn invoke(&self, args: Vec<Rc<Value>>) -> Value {
-        // @TODO generalize arity exceptions, and other exceptions
-        if args.is_empty() {
-            return vec![Symbol::intern("do").to_rc_value(), Rc::new(Value::Nil)]
-                .into_list()
-                .to_value();
-        }
-        // (do a b c) becomes (do-fn* a b c), so we need to copy a,b, and c for our new expression
-        let args_for_ret_expr = args
-            .iter()
-            .map(|arg| arg.to_rc_value())
-            .collect::<Vec<Rc<Value>>>();
-
-        let mut do_body = vec![Symbol::intern("do-fn*").to_rc_value()];
-        do_body.extend_from_slice(args_for_ret_expr.get(0..).unwrap());
-
-        do_body.into_list().to_value()
-    }
-}
-
-#[derive(Debug, Clone)]
-pub struct NthFn {}
-impl ToValue for NthFn {
-    fn to_value(&self) -> Value {
-        Value::IFn(Rc::new(self.clone()))
-    }
-}
-impl IFn for NthFn {
-    fn invoke(&self, args: Vec<Rc<Value>>) -> Value {
-        // @TODO generalize arity exceptions, and other exceptions
-        if args.len() != 2 {
-            return error_message::wrong_varg_count(&[2, 3], args.len());
-        }
-        // @TODO change iteration to work with Value references, or even change invoke to work on Rc<..>
-        //       as we do everything else; surely we don't want to clone just to read from a collection
-        if let Value::I32(ind) = **args.get(1).unwrap() {
-            if ind < 0 {
-                return error_message::index_cannot_be_negative(ind as usize);
-            }
-            let ind = ind as usize;
-
-            match &**args.get(0).unwrap() {
-                Value::PersistentList(Cons(head, tail, count)) => {
-                    let count = *count as usize;
-                    if ind >= count {
-                        error_message::index_out_of_bounds(ind, count)
-                    } else if ind == 0 {
-                        head.to_value()
-                    } else {
-                        tail.iter().nth(ind - 1).unwrap().to_value()
-                    }
-                }
-                Value::PersistentList(Empty) => error_message::index_out_of_bounds(ind, 0),
-                Value::PersistentVector(PersistentVector { vals }) => {
-                    if ind >= vals.len() {
-                        error_message::index_out_of_bounds(ind, vals.len())
-                    } else {
-                        vals.get(ind).unwrap().to_value()
-                    }
-                }
-                _ => error_message::type_mismatch(TypeTag::ISeq, &**args.get(0).unwrap()),
-            }
-        } else {
-            error_message::type_mismatch(TypeTag::Integer, &**args.get(1).unwrap())
-        }
-    }
-}
-
-#[derive(Debug, Clone)]
-pub struct ConcatFn {}
-impl ToValue for ConcatFn {
-    fn to_value(&self) -> Value {
-        Value::IFn(Rc::new(self.clone()))
-    }
-}
-impl IFn for ConcatFn {
-    fn invoke(&self, args: Vec<Rc<Value>>) -> Value {
-        let concatted_vec = args.iter().fold(Vec::new(), |mut sum, coll| {
-            let coll_vec = match &**coll {
-                Value::PersistentList(plist) => {
-                    Rc::new(plist.clone()).iter().collect::<Vec<Rc<Value>>>()
-                }
-                Value::PersistentVector(pvector) => {
-                    Rc::new(pvector.clone()).iter().collect::<Vec<Rc<Value>>>()
-                }
-                _ => vec![],
-            };
-
-            sum.extend(coll_vec);
-            sum
-        });
-        Value::PersistentList(concatted_vec.into_iter().collect::<PersistentList>())
-    }
-}
-
-/// Primitive printing function;
-/// (defn print-string [string] .. prints single string .. )
-#[derive(Debug, Clone)]
-pub struct PrintStringFn {}
-impl ToValue for PrintStringFn {
-    fn to_value(&self) -> Value {
-        Value::IFn(Rc::new(self.clone()))
-    }
-}
-impl IFn for PrintStringFn {
-    fn invoke(&self, args: Vec<Rc<Value>>) -> Value {
-        if args.len() != 1 {
-            return error_message::wrong_arg_count(1, args.len());
-        }
-        println!("{}", args.get(0).unwrap().to_string());
-        Value::Nil
-    }
-}
-// General assoc fn; however,  currently just implemented
-// for our one map type, PersistentListMap
-#[derive(Debug, Clone)]
-pub struct AssocFn {}
-impl ToValue for AssocFn {
-    fn to_value(&self) -> Value {
-        Value::IFn(Rc::new(self.clone()))
-    }
-}
-impl IFn for AssocFn {
-    fn invoke(&self, args: Vec<Rc<Value>>) -> Value {
-        // We don't want even args, because assoc works like
-        // (assoc {} :a 1) ;; 3 args
-        // (assoc {} :a 1 :b 2) ;; 5 args
-        // (assoc {} :a 1 :b 2 :c 3) ;; 7 args ...
-        if args.len() < 3 || args.len().is_even() {
-            return Value::Condition(format!(
-                "Wrong number of arguments given to function (Given: {}, Expected: 3 | 5 | 7 | ..)",
-                args.len()
-            ));
-        }
-
-        if let Value::PersistentListMap(pmap) = &*(args.get(0).unwrap().clone()) {
-            let mut retval = pmap.clone();
-            for (key_value, val_value) in args.into_iter().skip(1).tuples() {
-                let key = key_value.to_rc_value();
-                let val = val_value.to_rc_value();
-                println!("key: {:?}, val: {:?}", key, val);
-                retval = pmap.assoc(key, val);
-            }
-            return Value::PersistentListMap(retval);
-        }
->>>>>>> 9290a53d
 
 pub(crate) mod rand;
 pub use self::rand::*;
