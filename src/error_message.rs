use crate::type_tag::TypeTag;
use crate::value::Value;
use std::error::Error;
use std::fmt;

pub fn type_mismatch(expected: TypeTag, got: &Value) -> Value {
    Value::Condition(format!(
        "Type mismatch; Expected instance of {},  Recieved type {}",
        expected, got
    ))
}

pub fn wrong_arg_count(expected: usize, got: usize) -> Value {
    Value::Condition(format!(
        "Wrong number of arguments given to function (Given: {}, Expected: {})",
        got, expected
    ))
}

pub fn wrong_varg_count(expected: &[usize], got: usize) -> Value {
    Value::Condition(format!(
        "Wrong number of arguments given to function (Given: {}, Expected: {:?})",
        got, expected
    ))
}

pub fn zero_arg_count(got: usize) -> Value {
    Value::Condition(format!(
        "Wrong number of arguments given to function (Given: {})",
        got
    ))
}

pub fn index_out_of_bounds(ind: usize, count: usize) -> Value {
    Value::Condition(format!(
        "Index out of bounds: Index ({}), Length: ({})",
        ind, count
    ))
}

pub fn index_cannot_be_negative(ind: usize) -> Value {
    Value::Condition(format!("Index cannot be negative; Index ({})", ind))
}

pub fn generic_err(error: Box<dyn Error>) -> Value {
    Value::Condition(error.to_string())
}

<<<<<<< HEAD
pub fn unknown_err(error: String) -> Value {
    Value::Condition(error)
}
=======
pub fn invalid_key<T: fmt::Display>(given: &T, valid: &[T]) -> Value {
    Value::Condition(format!(
        "Invalid key; given: {}, expecting one of ({})",
        given,
        valid
            .iter()
            .map(|x| x.to_string())
            .collect::<Vec<String>>()
            .join(",")
    ))
}

// pub fn custom(error: &str) -> Value {
//     Value::Condition(String::from(error))
// }

// /// error_message::strict::..
// /// Are a set of error message tools that are very rigid in how
// /// you can build error messages, leveraging the type system
// /// to write very specific errors.  For a more flexible
// /// set of tools, set error_message::free
// mod free {
//     use crate::type_tag::TypeTag;
//     use crate::value::Value;

//     enum ErrorMessage {
//         // "Expected: clojure.lang.string"
//         Type(TypeTag),
//         // "Expected: 1"
//         Size(usize),
//         // "Expected: I32 | F32 | I64"
//         TypeRange(Vec<TypeTag>),
//         Custom(String)
//     }
//     pub fn type_mismatch(expected: &str, got: &str) -> Value {
//         Value::Condition(format!(
//             "Type mismatch; Expected instance of {},  Recieved type {}",
//             expected, got
//         ))
//     }
//     pub fn wrong_arg_count(expected: &str, got: &str) -> Value {
//         Value::Condition(format!(
//             "Wrong number of arguments given to function (Given: {}, Expected: {})",
//             got, expected
//         ))
//     }

//     pub fn index_out_of_bounds(ind: usize, count: usize) -> Value {
//         Value::Condition(format!(
//             "Index out of bounds: Index ({}), Length: ({})",
//             ind, count
//         ))
//     }

//     pub fn index_cannot_be_negative(ind: usize) -> Value {
//         Value::Condition(format!("Index cannot be negative; Index ({})", ind))
//     }

//     // pub fn generic_err(error: Box<dyn Error>) -> Value {
//     //     Value::Condition(error.to_string())
//     // }

//     pub fn custom(error: &str) -> Value {
//         Value::Condition(String::from(error))
//     }

//
>>>>>>> 20af47b0
<|MERGE_RESOLUTION|>--- conflicted
+++ resolved
@@ -46,76 +46,6 @@
     Value::Condition(error.to_string())
 }
 
-<<<<<<< HEAD
 pub fn unknown_err(error: String) -> Value {
     Value::Condition(error)
-}
-=======
-pub fn invalid_key<T: fmt::Display>(given: &T, valid: &[T]) -> Value {
-    Value::Condition(format!(
-        "Invalid key; given: {}, expecting one of ({})",
-        given,
-        valid
-            .iter()
-            .map(|x| x.to_string())
-            .collect::<Vec<String>>()
-            .join(",")
-    ))
-}
-
-// pub fn custom(error: &str) -> Value {
-//     Value::Condition(String::from(error))
-// }
-
-// /// error_message::strict::..
-// /// Are a set of error message tools that are very rigid in how
-// /// you can build error messages, leveraging the type system
-// /// to write very specific errors.  For a more flexible
-// /// set of tools, set error_message::free
-// mod free {
-//     use crate::type_tag::TypeTag;
-//     use crate::value::Value;
-
-//     enum ErrorMessage {
-//         // "Expected: clojure.lang.string"
-//         Type(TypeTag),
-//         // "Expected: 1"
-//         Size(usize),
-//         // "Expected: I32 | F32 | I64"
-//         TypeRange(Vec<TypeTag>),
-//         Custom(String)
-//     }
-//     pub fn type_mismatch(expected: &str, got: &str) -> Value {
-//         Value::Condition(format!(
-//             "Type mismatch; Expected instance of {},  Recieved type {}",
-//             expected, got
-//         ))
-//     }
-//     pub fn wrong_arg_count(expected: &str, got: &str) -> Value {
-//         Value::Condition(format!(
-//             "Wrong number of arguments given to function (Given: {}, Expected: {})",
-//             got, expected
-//         ))
-//     }
-
-//     pub fn index_out_of_bounds(ind: usize, count: usize) -> Value {
-//         Value::Condition(format!(
-//             "Index out of bounds: Index ({}), Length: ({})",
-//             ind, count
-//         ))
-//     }
-
-//     pub fn index_cannot_be_negative(ind: usize) -> Value {
-//         Value::Condition(format!("Index cannot be negative; Index ({})", ind))
-//     }
-
-//     // pub fn generic_err(error: Box<dyn Error>) -> Value {
-//     //     Value::Condition(error.to_string())
-//     // }
-
-//     pub fn custom(error: &str) -> Value {
-//         Value::Condition(String::from(error))
-//     }
-
-//
->>>>>>> 20af47b0
+}