use crate::clojure_std;
use crate::namespace::{Namespace, Namespaces};
use crate::repl::Repl;
use crate::rust_core;
use crate::symbol::Symbol;
use crate::value::{ToValue, Value};

use std::cell::RefCell;
use std::collections::HashMap;
use std::rc::Rc;

// @TODO lookup naming convention
/// Inner value of our environment
/// See Environment for overall purpose
#[derive(Debug, Clone)]
pub struct EnvironmentVal {
    //@TODO is it worth just making this a mutable reference (to an
    // immutable value), and referencing the current symbol at any
    // point in time?  Is implementing that sort of speedup in general
    // significant
    curr_ns_sym: RefCell<Symbol>,
    namespaces: Namespaces,
}
impl EnvironmentVal {
    fn change_namespace(&self,name: Symbol){
	self.curr_ns_sym.replace(name);
    }
    fn insert_into_namespace(&self,namespace: &Symbol, sym: Symbol, val: Rc<Value>) {
	self.namespaces.insert_into_namespace(namespace,sym,val);
    }	
    fn insert_into_current_namespace(&self,sym: Symbol, val: Rc<Value>){
	self.namespaces.insert_into_namespace(&*self.curr_ns_sym.borrow(),sym,val);
    }
    fn get_from_namespace(&self,namespace: &Symbol,sym: &Symbol) -> Rc<Value>
    {
	self.namespaces.get(namespace,sym)
    }
    fn get_current_namespace(&self) -> Symbol {
	self.curr_ns_sym.borrow().clone()
    }
    // @TODO as mentioned, we've been working with a memory model where values exist
    //       in our system once-ish and we reference them all over with Rc<..>
    //       Look into possibly working this into that (if its even significant);
    /// Default main environment
    fn new_main_val() -> EnvironmentVal {
	let curr_ns_sym = Symbol::intern("user");
	let curr_ns     = Namespace::from_sym(curr_ns_sym.clone());
	let namespaces  = Namespaces(RefCell::new(HashMap::new()));
	namespaces.insert(curr_ns_sym.clone(),curr_ns);
        EnvironmentVal {
            curr_ns_sym: RefCell::new(curr_ns_sym),
            namespaces
        }
    }
}
/// Our environment keeps track of the meaning of things 'right here', relative to where
/// something is at (meaning, a form inside of a let might have a different meaning for
/// the symbol x than a form outside of it, with a let introducing an additional local environment
///
/// Stores our namespaces and our current namespace, which themselves personally store our symbols
/// mapped to values
#[derive(Debug, Clone)]
pub enum Environment {
    MainEnvironment(EnvironmentVal),
    /// Points to parent environment
    /// Introduced by Closures, and by let
    LocalEnvironment(Rc<Environment>, RefCell<HashMap<Symbol, Rc<Value>>>),
}
use Environment::*;
impl Environment {
    pub fn change_namespace(&self,symbol: Symbol) {
	let symbol = symbol.unqualified();
	
	match self.get_main_environment() {
	    MainEnvironment(EnvironmentVal { curr_ns_sym, ..}) => {
		curr_ns_sym.replace(symbol);
	    },
	    LocalEnvironment(..) => {
		panic!(
		    "get_main_environment() returns LocalEnvironment,\
		     but by definition should only return MainEnvironment"
		)
	    }
	}
    }
    // @TODO consider 'get_current_..' for consistency?
    // @TODO consider 'current_namespace_sym'? after all, its not the namespace itself
    pub fn get_current_namespace(&self) -> Symbol {
	match self.get_main_environment() {
	    MainEnvironment(EnvironmentVal { curr_ns_sym, ..}) =>
		curr_ns_sym.borrow().clone(),
	    LocalEnvironment(..) => {
		panic!(
		    "In get_current_namespace_name(): get_main_environment() returns LocalEnvironment,\
		     but by definition should only return MainEnvironment"
		)
	    }
	}
    }
    // Note; since we're now dealing with curr_ns as a refcell, we're
    // returning a String instead of a &str, as I suspect a &str could
    // risk becoming invalid as curr_ns changes
    pub fn get_current_namespace_name(&self) -> String {
	self.get_current_namespace().name.clone()
    }
    
    pub fn new_main_environment() -> Environment {
        MainEnvironment(EnvironmentVal::new_main_val())
    }
    pub fn new_local_environment(outer_environment: Rc<Environment>) -> Environment {
        LocalEnvironment(outer_environment, RefCell::new(HashMap::new()))
    }
    /// Insert a binding into an arbitrary namespace
    fn insert_into_namespace(&self,namespace: &Symbol, sym: Symbol, val: Rc<Value>) {
	match self.get_main_environment() {
	    MainEnvironment(env_val) => env_val.insert_into_namespace(namespace,sym,val),
	    LocalEnvironment(..) => {
		panic!(
		    "get_main_environment() returns LocalEnvironment,\
		     but by definition should only return MainEnvironment"
		)
	    }
	}
    }
    pub fn insert_into_current_namespace(&self,sym: Symbol, val: Rc<Value>){
	match self.get_main_environment() {
	    MainEnvironment(env_val) => env_val.insert_into_current_namespace(sym,val),
	    LocalEnvironment(..) => {
		panic!(
		    "get_main_environment() returns LocalEnvironment,\
		     but by definition should only return MainEnvironment"
		)
	    }
	}
    }
    /// Insert into the environment around you;  the local bindings,
    /// or the current namespace, if this is top level
    /// For instance,
    /// ```clojure
    ///   (def a 1)      ;; => main_environment.insert(a,1)
    ///   (let [a 1] ..) ;; => local_environment.insert(a,1)  
    pub fn insert(&self, sym: Symbol, val: Rc<Value>) {
        match self {
            MainEnvironment(_) => { self.insert_into_current_namespace(sym, val);
            }
            LocalEnvironment(_, mappings) => {
                mappings.borrow_mut().insert(sym, val);
            }
        }
    }
    fn get_main_environment(&self) -> &Self {
	match self {
            MainEnvironment(_) => self,
            LocalEnvironment(parent_env, ..) => parent_env.get_main_environment() 
        }
    }

    // @TODO figure out convention for 'ns' vs 'namespace'
    /// Get closest value "around" us;  try our local environment, then
    /// try our main environment (unless its namespace qualified)
    pub fn get(&self, sym: &Symbol) -> Rc<Value> {
        match self {
            MainEnvironment(env_val) => { 
		// If we've recieved a qualified symbol like
		// clojure.core/+ 
		if sym.ns != "" {
		    // Use that namespace 
		    env_val.get_from_namespace(&Symbol::intern(&sym.ns),sym)
		}
		else {
		    env_val.get_from_namespace(
			&env_val.get_current_namespace(),
			&Symbol::intern(&sym.name)
		    )
		}
	    },
            LocalEnvironment(parent_env, mappings) => {
		if sym.ns != "" {
		    return self.get_main_environment().get(sym);
		}
		match mappings.borrow().get(sym) {
                    Some(val) => Rc::clone(val),
                    None => parent_env.get(sym),
		}
	    }
        }
    }
    pub fn clojure_core_environment() -> Rc<Environment> {
        // Register our macros / functions ahead of time
        let add_fn = rust_core::AddFn {};
        let subtract_fn = rust_core::SubtractFn {};
        let multiply_fn = rust_core::MultiplyFn {};
        let divide_fn = rust_core::DivideFn {};
        let rand_fn = rust_core::RandFn {};
        let rand_int_fn = rust_core::RandIntFn {};
        let str_fn = rust_core::StrFn {};
        let do_fn = rust_core::DoFn {};
        let nth_fn = rust_core::NthFn {};
        let do_macro = rust_core::DoMacro {};
        let concat_fn = rust_core::ConcatFn {};
        let print_string_fn = rust_core::PrintStringFn {};
        let assoc_fn = rust_core::AssocFn {};
<<<<<<< HEAD

        // rust implementations of core functions
        let slurp_fn = rust_core::slurp::SlurpFn {};

        // clojure.std functions
        let thread_sleep_fn = clojure_std::thread::SleepFn {};
        let nanotime_fn = clojure_std::time::NanoTimeFn {};

=======
	      let get_fn = rust_core::GetFn {};
        let map_fn = rust_core::MapFn {};
	
>>>>>>> 98c1b602
        // Hardcoded fns
        let lexical_eval_fn = Value::LexicalEvalFn {};
        // Hardcoded macros
        let let_macro = Value::LetMacro {};
        let quote_macro = Value::QuoteMacro {};
        let def_macro = Value::DefMacro {};
        let fn_macro = Value::FnMacro {};
        let defmacro_macro = Value::DefmacroMacro {};
	      let if_macro = Value::IfMacro {};
        let environment = Rc::new(Environment::new_main_environment());
<<<<<<< HEAD

	let eval_fn = rust_core::EvalFn::new(Rc::clone(&environment));
	let ns_macro = rust_core::NsMacro::new(Rc::clone(&environment));

	// @TODO after we merge this with all the other commits we have,
	//       just change all the `insert`s here to use insert_in_namespace
	//       I prefer explicity and the non-dependence-on-environmental-factors
	environment.change_namespace(Symbol::intern("clojure.core"));
=======
	      
	      let load_file_fn = rust_core::LoadFileFn::new(Rc::clone(&environment));
        let eval_fn = rust_core::EvalFn::new(Rc::clone(&environment));
>>>>>>> 98c1b602

        environment.insert(Symbol::intern("+"), add_fn.to_rc_value());
        environment.insert(Symbol::intern("-"), subtract_fn.to_rc_value());
        environment.insert(Symbol::intern("*"), multiply_fn.to_rc_value());
        environment.insert(Symbol::intern("_slash_"), divide_fn.to_rc_value());
        environment.insert(Symbol::intern("rand"), rand_fn.to_rc_value());
        environment.insert(Symbol::intern("rand-int"), rand_int_fn.to_rc_value());
        environment.insert(Symbol::intern("let"), let_macro.to_rc_value());
        environment.insert(Symbol::intern("str"), str_fn.to_rc_value());
        environment.insert(Symbol::intern("quote"), quote_macro.to_rc_value());
        environment.insert(Symbol::intern("def"), def_macro.to_rc_value());
        environment.insert(Symbol::intern("fn"), fn_macro.to_rc_value());
        environment.insert(Symbol::intern("defmacro"), defmacro_macro.to_rc_value());
        environment.insert(Symbol::intern("eval"), eval_fn.to_rc_value());

        // Thread namespace TODO / instead of _
        environment.insert(
            Symbol::intern("Thread_sleep"),
            thread_sleep_fn.to_rc_value(),
        );

        environment.insert(
	    Symbol::intern("System_nanotime"),
	    nanotime_fn.to_rc_value()
	);

        // core.clj wraps calls to the rust implementations
        // @TODO add this to clojure.rs.core namespace as clojure.rs.core/slurp
        environment.insert(Symbol::intern("rust-slurp"), slurp_fn.to_rc_value());

        environment.insert(Symbol::intern("+"), add_fn.to_rc_value());
        environment.insert(Symbol::intern("let"), let_macro.to_rc_value());
        environment.insert(Symbol::intern("str"), str_fn.to_rc_value());
        environment.insert(Symbol::intern("map"), map_fn.to_rc_value());

        environment.insert(Symbol::intern("quote"), quote_macro.to_rc_value());
        environment.insert(Symbol::intern("do-fn*"), do_fn.to_rc_value());
        environment.insert(Symbol::intern("do"), do_macro.to_rc_value());
        environment.insert(Symbol::intern("def"), def_macro.to_rc_value());
        environment.insert(Symbol::intern("fn"), fn_macro.to_rc_value());
	      environment.insert(Symbol::intern("if"), if_macro.to_rc_value());
        environment.insert(Symbol::intern("defmacro"), defmacro_macro.to_rc_value());
	environment.insert(Symbol::intern("ns"), ns_macro.to_rc_value());
        environment.insert(Symbol::intern("eval"), eval_fn.to_rc_value());
        environment.insert(
            Symbol::intern("lexical-eval"),
            lexical_eval_fn.to_rc_value(),
        );
	      environment.insert(Symbol::intern("load-file"), load_file_fn.to_rc_value());
        environment.insert(Symbol::intern("nth"), nth_fn.to_rc_value());
<<<<<<< HEAD
        environment.insert(Symbol::intern("assoc"), assoc_fn.to_rc_value());
=======
	      environment.insert(Symbol::intern("assoc"), assoc_fn.to_rc_value());
	      environment.insert(Symbol::intern("get"), get_fn.to_rc_value());
>>>>>>> 98c1b602
        environment.insert(Symbol::intern("concat"), concat_fn.to_rc_value());
        environment.insert(
            Symbol::intern("print-string"),
            print_string_fn.to_rc_value(),
        );

        //
        // Read in clojure.core
        //
        // @TODO its time for a RT (runtime), which environment seems to be becoming
        let _ = Repl::new(Rc::clone(&environment)).try_eval_file("./src/clojure/core.clj");

	// We can add this back once we have requires
	// environment.change_namespace(Symbol::intern("user"));

        environment
    }
}


#[cfg(test)]
mod tests {    
    mod environment_val_tests {
	use crate::environment::Environment;
	use crate::environment::Environment::*;
	use crate::environment::EnvironmentVal;
	use crate::symbol::Symbol;
	use crate::value::{ToValue,Value};
	use crate::ifn::IFn;
	use crate::rust_core;
	use std::rc::Rc;

	//////////////////////////////////////////////////////////////////////////////////////////////////////
	//
	// pub fn get_current_namespace(&self) -> Symbol {
	//
	//////////////////////////////////////////////////////////////////////////////////////////////////////
	
	#[test]
        fn test_get_current_namespace() {
	    let env_val = EnvironmentVal::new_main_val();

	    assert_eq!(Symbol::intern("user"),env_val.get_current_namespace());

	    env_val.change_namespace(Symbol::intern("core"));
	    assert_eq!(Symbol::intern("core"),env_val.get_current_namespace());

	    // @TODO add this invariant back next, and remove this comment; 5.9.2020
	    // env_val.change_namespace(Symbol::intern_with_ns("not-ns","ns"));
	    // assert_eq!(Symbol::intern("ns"),env_val.get_current_namespace())
		;
				     
	    // @TODO add case for local environment 	
	}
	
	////////////////////////////////////////////////////////////////////////////////////////////////////
	//
	//  fn get_from_namespace(&self,namespace: &Symbol,sym: &Symbol) -> Rc<Value>
	//
	////////////////////////////////////////////////////////////////////////////////////////////////////
	
	#[test]
        fn test_get_from_namespace() {
	    let env_val = EnvironmentVal::new_main_val();

	    env_val.insert_into_namespace(
		&Symbol::intern("core"),Symbol::intern("+"),Rc::new(Value::Nil)
	    );
	    env_val.insert_into_namespace(
		&Symbol::intern_with_ns("dragon","core"),
		Symbol::intern("+2"),
		Rc::new(Value::Nil)
	    );
	    env_val.insert_into_namespace(
		&Symbol::intern_with_ns("dragon","core"),
		Symbol::intern_with_ns("override","+3"),
		Rc::new(Value::Nil)
	    );

	    assert_eq!(Rc::new(Value::Nil),
		      env_val.get_from_namespace(
			  &Symbol::intern("core"),
			  &Symbol::intern("+")
		      ));

	    assert_eq!(Rc::new(Value::Nil),
		      env_val.get_from_namespace(
			  &Symbol::intern("core"),
			  &Symbol::intern("+2")
		      ));

	    assert_eq!(Rc::new(Value::Nil),
		      env_val.get_from_namespace(
			  &Symbol::intern("override"),
			  &Symbol::intern("+3")
		      ));
	
	}
	////////////////////////////////////////////////////////////////////////////////////////////////////
	//  get_from_namespace
	////////////////////////////////////////////////////////////////////////////////////////////////////
	
    }
    mod environment_tests {
	use crate::environment::Environment;
	use crate::environment::Environment::*;
	use crate::environment::EnvironmentVal;
	use crate::symbol::Symbol;
	use crate::value::{ToValue,Value};
	use crate::ifn::IFn;
	use crate::rust_core;
	use std::rc::Rc;
	////////////////////////////////////////////////////////////////////////////////////////////////////
	//
	// pub fn get(&self, sym: &Symbol) -> Rc<Value> {
	//
	////////////////////////////////////////////////////////////////////////////////////////////////////
	#[test]
        fn test_get__plus() {
	    let add_fn = rust_core::AddFn {};
	    
	    let environment = Rc::new(Environment::new_main_environment());
	    environment.insert(Symbol::intern("+"),add_fn.to_rc_value());

	    let plus = environment.get(&Symbol::intern("+"));

	    assert_eq!(8.to_value(),add_fn.invoke(vec![3_i32.to_rc_value(),5_i32.to_rc_value()]));
	    
	    if let Value::IFn(add_ifn) = &*plus {
		assert_eq!(8.to_value(),add_ifn.invoke(vec![3_i32.to_rc_value(),5_i32.to_rc_value()]));
		return;
	    }
	    panic!("test_get_plus: plus is: {:#?}",plus);
	}
	////////////////////////////////////////////////////////////////////////////////////////////////////
	//
	// pub fn insert(&self, sym: Symbol, val: Rc<Value>) {
	//
	////////////////////////////////////////////////////////////////////////////////////////////////////
	#[test]
        fn test_insert__plus() {
	    let add_fn = rust_core::AddFn {};
	    
	    let environment = Rc::new(Environment::new_main_environment());
	    environment.insert(Symbol::intern("+"),add_fn.to_rc_value());

	    let plus : Rc<Value> = match &*environment {
		MainEnvironment(EnvironmentVal { curr_ns_sym, namespaces }) => {
		    namespaces
			.0
			.borrow()
			.get(&Symbol::intern("user"))
			.unwrap()
			.get(&Symbol::intern("+"))
		},
		_ => panic!("new_main_environment() should return Main")
	    };

	    assert_eq!(8.to_value(),add_fn.invoke(vec![3_i32.to_rc_value(),5_i32.to_rc_value()]));
	    
	    if let Value::IFn(add_ifn) = &*plus {
		assert_eq!(8.to_value(),add_ifn.invoke(vec![3_i32.to_rc_value(),5_i32.to_rc_value()]));
		return;
	    }
	    panic!("plus should be IFn, is: {:#?}",plus);
	}
    }
}<|MERGE_RESOLUTION|>--- conflicted
+++ resolved
@@ -200,7 +200,6 @@
         let concat_fn = rust_core::ConcatFn {};
         let print_string_fn = rust_core::PrintStringFn {};
         let assoc_fn = rust_core::AssocFn {};
-<<<<<<< HEAD
 
         // rust implementations of core functions
         let slurp_fn = rust_core::slurp::SlurpFn {};
@@ -209,11 +208,9 @@
         let thread_sleep_fn = clojure_std::thread::SleepFn {};
         let nanotime_fn = clojure_std::time::NanoTimeFn {};
 
-=======
 	      let get_fn = rust_core::GetFn {};
         let map_fn = rust_core::MapFn {};
 	
->>>>>>> 98c1b602
         // Hardcoded fns
         let lexical_eval_fn = Value::LexicalEvalFn {};
         // Hardcoded macros
@@ -224,20 +221,15 @@
         let defmacro_macro = Value::DefmacroMacro {};
 	      let if_macro = Value::IfMacro {};
         let environment = Rc::new(Environment::new_main_environment());
-<<<<<<< HEAD
-
-	let eval_fn = rust_core::EvalFn::new(Rc::clone(&environment));
-	let ns_macro = rust_core::NsMacro::new(Rc::clone(&environment));
-
-	// @TODO after we merge this with all the other commits we have,
-	//       just change all the `insert`s here to use insert_in_namespace
-	//       I prefer explicity and the non-dependence-on-environmental-factors
-	environment.change_namespace(Symbol::intern("clojure.core"));
-=======
-	      
-	      let load_file_fn = rust_core::LoadFileFn::new(Rc::clone(&environment));
-        let eval_fn = rust_core::EvalFn::new(Rc::clone(&environment));
->>>>>>> 98c1b602
+
+	      let eval_fn = rust_core::EvalFn::new(Rc::clone(&environment));
+	      let ns_macro = rust_core::NsMacro::new(Rc::clone(&environment));
+        let load_file_fn = rust_core::LoadFileFn::new(Rc::clone(&environment));
+	      // @TODO after we merge this with all the other commits we have,
+	      //       just change all the `insert`s here to use insert_in_namespace
+	      //       I prefer explicity and the non-dependence-on-environmental-factors
+	      environment.change_namespace(Symbol::intern("clojure.core"));
+
 
         environment.insert(Symbol::intern("+"), add_fn.to_rc_value());
         environment.insert(Symbol::intern("-"), subtract_fn.to_rc_value());
@@ -288,12 +280,8 @@
         );
 	      environment.insert(Symbol::intern("load-file"), load_file_fn.to_rc_value());
         environment.insert(Symbol::intern("nth"), nth_fn.to_rc_value());
-<<<<<<< HEAD
-        environment.insert(Symbol::intern("assoc"), assoc_fn.to_rc_value());
-=======
 	      environment.insert(Symbol::intern("assoc"), assoc_fn.to_rc_value());
 	      environment.insert(Symbol::intern("get"), get_fn.to_rc_value());
->>>>>>> 98c1b602
         environment.insert(Symbol::intern("concat"), concat_fn.to_rc_value());
         environment.insert(
             Symbol::intern("print-string"),
