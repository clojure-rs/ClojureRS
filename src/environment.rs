--- conflicted
+++ resolved
@@ -68,7 +68,6 @@
 }
 use Environment::*;
 impl Environment {
-<<<<<<< HEAD
     pub fn change_namespace(&self, symbol: Symbol) {
         let symbol = symbol.unqualified();
 
@@ -78,18 +77,6 @@
             }
             LocalEnvironment(..) => panic!(
                 "get_main_environment() returns LocalEnvironment,\
-=======
-    pub fn change_namespace(&self,symbol: Symbol) {
-	      let symbol = symbol.unqualified();
-
-	      match self.get_main_environment() {
-	          MainEnvironment(EnvironmentVal { curr_ns_sym, ..}) => {
-		            curr_ns_sym.replace(symbol);
-	          },
-	          LocalEnvironment(..) => {
-		            panic!(
-		                "get_main_environment() returns LocalEnvironment,\
->>>>>>> fb3e9e87
 		                 but by definition should only return MainEnvironment"
             ),
         }
@@ -165,7 +152,6 @@
     /// try our main environment (unless its namespace qualified)
     pub fn get(&self, sym: &Symbol) -> Rc<Value> {
         match self {
-<<<<<<< HEAD
             MainEnvironment(env_val) => {
                 // If we've recieved a qualified symbol like
                 // clojure.core/+
@@ -179,22 +165,6 @@
                     )
                 }
             }
-=======
-            MainEnvironment(env_val) => { 
-		            // If we've recieved a qualified symbol like
-		            // clojure.core/+
-		            if sym.ns != "" {
-		                // Use that namespace
-		                env_val.get_from_namespace(&Symbol::intern(&sym.ns),sym)
-		            }
-		            else {
-		                env_val.get_from_namespace(
-			                  &env_val.get_current_namespace(),
-			                  &Symbol::intern(&sym.name)
-		                )
-		            }
-	          },
->>>>>>> fb3e9e87
             LocalEnvironment(parent_env, mappings) => {
                 if sym.ns != "" {
                     return self.get_main_environment().get(sym);
@@ -283,15 +253,6 @@
         environment.insert(Symbol::intern("defmacro"), defmacro_macro.to_rc_value());
         environment.insert(Symbol::intern("eval"), eval_fn.to_rc_value());
 
-<<<<<<< HEAD
-        // Thread namespace TODO / instead of _
-        environment.insert(
-            Symbol::intern("Thread_sleep"),
-            thread_sleep_fn.to_rc_value(),
-        );
-
-        environment.insert(Symbol::intern("System_nanotime"), nanotime_fn.to_rc_value());
-=======
         // Thread namespace
 		environment.insert_into_namespace(
 			&Symbol::intern("Thread"),
@@ -310,7 +271,6 @@
 			Symbol::intern("getenv"),
 			get_env_fn.to_rc_value()
 		);
->>>>>>> fb3e9e87
 
         // core.clj wraps calls to the rust implementations
         // @TODO add this to clojure.rs.core namespace as clojure.rs.core/slurp
@@ -442,7 +402,6 @@
 }
 
 #[cfg(test)]
-<<<<<<< HEAD
 mod tests {
     mod environment_val {
         use crate::environment::EnvironmentVal;
@@ -464,85 +423,6 @@
 
             env_val.change_namespace(Symbol::intern("core"));
             assert_eq!(Symbol::intern("core"), env_val.get_current_namespace());
-=======
-mod tests {    
-    mod environment_val_tests {
-	      use crate::environment::Environment;
-	      use crate::environment::Environment::*;
-	      use crate::environment::EnvironmentVal;
-	      use crate::symbol::Symbol;
-	      use crate::value::{ToValue,Value};
-	      use crate::ifn::IFn;
-	      use crate::rust_core;
-	      use std::rc::Rc;
-
-	      ////////////////////////////////////////////////////////////////////////////////
-	      //
-	      // pub fn get_current_namespace(&self) -> Symbol {
-	      //
-	      ////////////////////////////////////////////////////////////////////////////////
-
-	      #[test]
-        fn test_get_current_namespace() {
-	          let env_val = EnvironmentVal::new_main_val();
-
-	          assert_eq!(Symbol::intern("user"),env_val.get_current_namespace());
-
-	          env_val.change_namespace(Symbol::intern("core"));
-	          assert_eq!(Symbol::intern("core"),env_val.get_current_namespace());
-
-	          // @TODO add this invariant back next, and remove this comment; 5.9.2020
-	          // env_val.change_namespace(Symbol::intern_with_ns("not-ns","ns"));
-	          // assert_eq!(Symbol::intern("ns"),env_val.get_current_namespace())
-		        ;
-
-	          // @TODO add case for local environment
-	      }
-
-	      /////////////////////////////////////////////////////////////////////////////
-	      //
-	      //  fn get_from_namespace(&self,namespace: &Symbol,sym: &Symbol) -> Rc<Value>
-	      //
-	      //////////////////////////////////////////////////////////////////////////////
-
-	      #[test]
-        fn test_get_from_namespace() {
-	          let env_val = EnvironmentVal::new_main_val();
-
-	          env_val.insert_into_namespace(
-		            &Symbol::intern("core"),Symbol::intern("+"),Rc::new(Value::Nil)
-	          );
-	          env_val.insert_into_namespace(
-		            &Symbol::intern_with_ns("dragon","core"),
-		            Symbol::intern("+2"),
-		            Rc::new(Value::Nil)
-	          );
-	          env_val.insert_into_namespace(
-		            &Symbol::intern_with_ns("dragon","core"),
-		            Symbol::intern_with_ns("override","+3"),
-		            Rc::new(Value::Nil)
-	          );
-
-	          assert_eq!(Rc::new(Value::Nil),
-		                   env_val.get_from_namespace(
-			                     &Symbol::intern("core"),
-			                     &Symbol::intern("+")
-		                   ));
-
-	          assert_eq!(Rc::new(Value::Nil),
-		                   env_val.get_from_namespace(
-			                     &Symbol::intern("core"),
-			                     &Symbol::intern("+2")
-		                   ));
-
-	          assert_eq!(Rc::new(Value::Nil),
-		                   env_val.get_from_namespace(
-			                     &Symbol::intern("override"),
-			                     &Symbol::intern("+3")
-		                   ));
-
-	      }
->>>>>>> fb3e9e87
 
             // @TODO add this invariant back next, and remove this comment; 5.9.2020
             // env_val.change_namespace(Symbol::intern_with_ns("not-ns","ns"));
