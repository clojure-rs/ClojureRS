use crate::clojure_std;
use crate::clojure_string;
use crate::namespace::Namespaces;
use crate::repl::Repl;
use crate::rust_core;
use crate::symbol::Symbol;
use crate::value::{ToValue, Value};

use std::cell::RefCell;
use std::collections::HashMap;
use std::rc::Rc;

// @TODO lookup naming convention
/// Inner value of our environment
/// See Environment for overall purpose
#[derive(Debug, Clone)]
pub struct EnvironmentVal {
    //@TODO is it worth just making this a mutable reference (to an
    // immutable value), and referencing the current symbol at any
    // point in time?  Is implementing that sort of speedup in general
    // significant
    curr_ns_sym: RefCell<Symbol>,
    namespaces: Namespaces,
}
impl EnvironmentVal {
    // @TODO is this wrapper really necessary, or is it just inviting an invariant break?
    /// Note; do not use. Does not enforce the invariant that namespace exist
    /// Use change_or_create_namespace instead
    fn change_namespace(&self, name: Symbol) {
        self.curr_ns_sym.replace(name);
    }
    fn change_or_create_namespace(&self, symbol: &Symbol) {
        if self.has_namespace(symbol) {
            self.change_namespace(symbol.unqualified());
        } else {
            self.create_namespace(symbol);
            self.change_namespace(symbol.unqualified());
        }
    }
    fn add_referred_syms(&self, namespace_sym: &Symbol, syms: HashMap<Symbol, Vec<Symbol>>) {
        self.namespaces.add_referred_syms(namespace_sym, syms);
    }
    fn add_referred_namespace(&self, namespace_sym: &Symbol, referred_namespace_sym: &Symbol) {
        self.namespaces
            .add_referred_namespace(namespace_sym, referred_namespace_sym);
    }
    fn insert_into_namespace(&self, namespace_sym: &Symbol, sym: Symbol, val: Rc<Value>) {
        self.namespaces
            .insert_into_namespace(namespace_sym, &sym, val);
    }
    fn insert_into_current_namespace(&self, sym: Symbol, val: Rc<Value>) {
        self.namespaces
            .insert_into_namespace(&*self.curr_ns_sym.borrow(), &sym, val);
    }
    fn has_namespace(&self, namespace: &Symbol) -> bool {
        self.namespaces.has_namespace(namespace)
    }
    fn get_var_from_namespace(&self, namespace: &Symbol, sym: &Symbol) -> Rc<Value> {
        self.namespaces.get_var(namespace, sym)
    }
    fn get_from_namespace(&self, namespace: &Symbol, sym: &Symbol) -> Rc<Value> {
        self.namespaces.get(namespace, sym)
    }
    fn get_current_namespace(&self) -> Symbol {
        self.curr_ns_sym.borrow().clone()
    }

    fn create_namespace(&self, symbol: &Symbol) {
        self.namespaces.create_namespace(symbol);
    }
    // @TODO as mentioned, we've been working with a memory model where values exist
    //       in our system once-ish and we reference them all over with Rc<..>
    //       Look into possibly working this into that (if its even significant);
    /// Default main environment
    fn new_main_val() -> EnvironmentVal {
        let curr_ns_sym = Symbol::intern("user");
        let namespaces = Namespaces::new();
        namespaces.create_namespace(&curr_ns_sym);
        EnvironmentVal {
            curr_ns_sym: RefCell::new(curr_ns_sym),
            namespaces,
        }
    }
}
/// Our environment keeps track of the meaning of things 'right here', relative to where
/// something is at (meaning, a form inside of a let might have a different meaning for
/// the symbol x than a form outside of it, with a let introducing an additional local environment
///
/// Stores our namespaces and our current namespace, which themselves personally store our symbols
/// mapped to values
#[derive(Debug, Clone)]
pub enum Environment {
    MainEnvironment(EnvironmentVal),
    /// Points to parent environment
    /// Introduced by Closures, and by let
    LocalEnvironment(Rc<Environment>, RefCell<HashMap<Symbol, Rc<Value>>>),
}
use Environment::*;
impl Environment {
    pub fn has_namespace(&self, symbol: &Symbol) -> bool {
        match self.get_main_environment() {
            MainEnvironment(env_val) => env_val.has_namespace(symbol),
            LocalEnvironment(..) => panic!(
                "get_main_environment() returns LocalEnvironment,\
		             but by definition should only return MainEnvironment"
            ),
        }
    }
    pub fn add_referred_syms(&self, namespace_sym: &Symbol, syms: HashMap<Symbol, Vec<Symbol>>) {
        match self.get_main_environment() {
            MainEnvironment(env_val) => {
                env_val.add_referred_syms(namespace_sym, syms);
            }
            LocalEnvironment(..) => panic!(
                "get_main_environment() returns LocalEnvironment,\
		             but by definition should only return MainEnvironment"
            ),
        }
    }
    pub fn add_referred_syms_to_curr_namespace(&self, syms: HashMap<Symbol, Vec<Symbol>>) {
        match self.get_main_environment() {
            MainEnvironment(env_val) => {
                let namespace_sym = self.get_current_namespace();
                env_val.add_referred_syms(&namespace_sym, syms);
            }
            LocalEnvironment(..) => panic!(
                "get_main_environment() returns LocalEnvironment,\
		             but by definition should only return MainEnvironment"
            ),
        }
    }
    pub fn add_referred_namespace_to_curr_namespace(&self, referred_namespace_sym: &Symbol) {
        match self.get_main_environment() {
            MainEnvironment(env_val) => {
                let namespace_sym = self.get_current_namespace();
                env_val.add_referred_namespace(&namespace_sym, referred_namespace_sym);
            }
            LocalEnvironment(..) => panic!(
                "get_main_environment() returns LocalEnvironment,\
		             but by definition should only return MainEnvironment"
            ),
        }
    }
    /// Changes the current namespace, or creates one first if
    /// namespace doesn't already exist
    pub fn change_or_create_namespace(&self, symbol: &Symbol) {
        match self.get_main_environment() {
            MainEnvironment(env_val) => {
                env_val.change_or_create_namespace(symbol);
            }
            LocalEnvironment(..) => panic!(
                "get_main_environment() returns LocalEnvironment,\
		             but by definition should only return MainEnvironment"
            ),
        }
    }
    // @TODO consider 'get_current_..' for consistency?
    // @TODO consider 'current_namespace_sym'? after all, its not the namespace itself
    pub fn get_current_namespace(&self) -> Symbol {
        match self.get_main_environment() {
            MainEnvironment(EnvironmentVal { curr_ns_sym, .. }) => curr_ns_sym.borrow().clone(),
            LocalEnvironment(..) => panic!(
                "In get_current_namespace_name(): get_main_environment() returns LocalEnvironment,\
		                 but by definition should only return MainEnvironment"
            ),
        }
    }
    // Note; since we're now dealing with curr_ns as a refcell, we're
    // returning a String instead of a &str, as I suspect a &str could
    // risk becoming invalid as curr_ns changes
    pub fn get_current_namespace_name(&self) -> String {
        self.get_current_namespace().name.clone()
    }

    pub fn new_main_environment() -> Environment {
        MainEnvironment(EnvironmentVal::new_main_val())
    }
    pub fn new_local_environment(outer_environment: Rc<Environment>) -> Environment {
        LocalEnvironment(outer_environment, RefCell::new(HashMap::new()))
    }
    /// Insert a binding into an arbitrary namespace
    fn insert_into_namespace(&self, namespace: &Symbol, sym: Symbol, val: Rc<Value>) {
        match self.get_main_environment() {
            MainEnvironment(env_val) => env_val.insert_into_namespace(namespace, sym, val),
            LocalEnvironment(..) => panic!(
                "get_main_environment() returns LocalEnvironment,\
		                 but by definition should only return MainEnvironment"
            ),
        }
    }
    pub fn insert_into_current_namespace(&self, sym: Symbol, val: Rc<Value>) {
        match self.get_main_environment() {
            MainEnvironment(env_val) => env_val.insert_into_current_namespace(sym, val),
            LocalEnvironment(..) => panic!(
                "get_main_environment() returns LocalEnvironment,\
		                 but by definition should only return MainEnvironment"
            ),
        }
    }
    /// Insert into the environment around you;  the local bindings,
    /// or the current namespace, if this is top level
    /// For instance,
    /// ```clojure
    ///   (def a 1)      ;; => main_environment.insert(a,1)
    ///   (let [a 1] ..) ;; => local_environment.insert(a,1)  
    pub fn insert(&self, sym: Symbol, val: Rc<Value>) {
        match self {
            MainEnvironment(_) => {
                self.insert_into_current_namespace(sym, val);
            }
            LocalEnvironment(_, mappings) => {
                mappings.borrow_mut().insert(sym, val);
            }
        }
    }
    fn get_main_environment(&self) -> &Self {
        match self {
            MainEnvironment(_) => self,
            LocalEnvironment(parent_env, ..) => parent_env.get_main_environment(),
        }
    }
    pub fn get_var(&self, sym: &Symbol) -> Rc<Value> {
        match self {
            MainEnvironment(env_val) => {
                // If we've recieved a qualified symbol like
                // clojure.core/+
                if sym.has_ns() {
                    // Use that namespace
                    env_val.get_var_from_namespace(&Symbol::intern(&sym.ns), sym)
                } else {
                    env_val.get_var_from_namespace(
                        &env_val.get_current_namespace(),
                        &Symbol::intern(&sym.name),
                    )
                }
            }
            LocalEnvironment(parent_env, mappings) => {
                if sym.ns != "" {
                    return self.get_main_environment().get(sym);
                }
                match mappings.borrow().get(sym) {
                    Some(val) => Rc::clone(val),
                    None => parent_env.get(sym),
                }
            }
        }
    }
    // @TODO refactor to use ^
    // @TODO figure out convention for 'ns' vs 'namespace'
    /// Get closest value "around" us;  try our local environment, then
    /// try our main environment (unless its namespace qualified)
    pub fn get(&self, sym: &Symbol) -> Rc<Value> {
        match self {
            MainEnvironment(env_val) => {
                // If we've recieved a qualified symbol like
                // clojure.core/+
                if sym.has_ns() {
                    // Use that namespace
                    env_val.get_from_namespace(&Symbol::intern(&sym.ns), sym)
                } else {
                    env_val.get_from_namespace(&env_val.get_current_namespace(), &sym)
                }
            }
            LocalEnvironment(parent_env, mappings) => {
                if sym.ns != "" {
                    return self.get_main_environment().get(sym);
                }
                match mappings.borrow().get(sym) {
                    Some(val) => Rc::clone(val),
                    None => parent_env.get(sym),
                }
            }
        }
    }
    pub fn clojure_core_environment() -> Rc<Environment> {
        // Register our macros / functions ahead of time
        let add_fn = rust_core::AddFn {};
        let subtract_fn = rust_core::SubtractFn {};
        let multiply_fn = rust_core::MultiplyFn {};
        let divide_fn = rust_core::DivideFn {};
        let rand_fn = rust_core::RandFn {};
        let rand_int_fn = rust_core::RandIntFn {};
        let str_fn = rust_core::StrFn {};
        let do_fn = rust_core::DoFn {};
        let nth_fn = rust_core::NthFn {};
        let do_macro = rust_core::DoMacro {};
        let concat_fn = rust_core::ConcatFn {};
        let flush_stdout_fn = rust_core::FlushStdoutFn {};
        let system_newline_fn = rust_core::SystemNewlineFn {};
        let print_string_fn = rust_core::PrintStringFn {};
        let read_line_fn = rust_core::ReadLineFn {};
        let assoc_fn = rust_core::AssocFn {};
        let more_fn = rust_core::MoreFn {};
        let first_fn = rust_core::FirstFn {};
        let second_fn = rust_core::SecondFn {};

        // rust implementations of core functions
        let slurp_fn = rust_core::slurp::SlurpFn {};

        // clojure.std functions
        let thread_sleep_fn = clojure_std::thread::SleepFn {};
        let nanotime_fn = clojure_std::time::NanoTimeFn {};
        let get_env_fn = clojure_std::env::GetEnvFn {};

        let get_fn = rust_core::GetFn {};
        let map_fn = rust_core::MapFn {};

        // clojure.string
        let reverse_fn = clojure_string::reverse::ReverseFn {};
        let join_fn = clojure_string::join::JoinFn {};
        let blank_fn = clojure_string::blank_qmark_::BlankFn {};
        let upper_case_fn = clojure_string::upper_case::UpperCaseFn {};
        let lower_case_fn = clojure_string::lower_case::LowerCaseFn {};
        let starts_with_fn = clojure_string::starts_with_qmark_::StartsWithFn {};
        let ends_with_fn = clojure_string::ends_with_qmark_::EndsWithFn {};
        let includes_fn = clojure_string::includes_qmark_::IncludesFn {};
        let trim_fn = clojure_string::trim::TrimFn {};
        let triml_fn = clojure_string::triml::TrimLFn {};
        let trimr_fn = clojure_string::trimr::TrimRFn {};
        let trim_newline_fn = clojure_string::trim_newline::TrimNewlineFn {};
        let split_fn = clojure_string::split::SplitFn {};

        // Hardcoded fns
        let lexical_eval_fn = Value::LexicalEvalFn {};
        // Hardcoded macros
        let let_macro = Value::LetMacro {};
        let quote_macro = Value::QuoteMacro {};
        let def_macro = Value::DefMacro {};
        let fn_macro = Value::FnMacro {};
        let defmacro_macro = Value::DefmacroMacro {};
        let if_macro = Value::IfMacro {};
        let environment = Rc::new(Environment::new_main_environment());

        let equals_fn = rust_core::EqualsFn {};
        let eval_fn = rust_core::EvalFn::new(Rc::clone(&environment));
        let ns_macro = rust_core::NsMacro::new(Rc::clone(&environment));
        let load_file_fn = rust_core::LoadFileFn::new(Rc::clone(&environment));
        let refer_fn = rust_core::ReferFn::new(Rc::clone(&environment));
<<<<<<< HEAD
        let meta_fn = rust_core::MetaFn::new(Rc::clone(&environment));
        let with_meta_fn = rust_core::WithMetaFn::new(Rc::clone(&environment));
        let var_fn = rust_core::special_form::VarFn::new(Rc::clone(&environment));
        let count_fn = rust_core::count::CountFn {};
=======
        let lt_fn = rust_core::lt::LtFn {};
        let gt_fn = rust_core::gt::GtFn {};
        let lte_fn = rust_core::lte::LteFn {};
        let gte_fn = rust_core::gte::GteFn {};
>>>>>>> a45852b4
        // @TODO after we merge this with all the other commits we have,
        //       just change all the `insert`s here to use insert_in_namespace
        //       I prefer explicity and the non-dependence-on-environmental-factors
        environment.change_or_create_namespace(&Symbol::intern("clojure.core"));

        environment.insert(Symbol::intern("+"), add_fn.to_rc_value());
        environment.insert(Symbol::intern("-"), subtract_fn.to_rc_value());
        environment.insert(Symbol::intern("*"), multiply_fn.to_rc_value());
        environment.insert(Symbol::intern("_slash_"), divide_fn.to_rc_value());
        environment.insert(Symbol::intern("rand"), rand_fn.to_rc_value());
        environment.insert(Symbol::intern("rand-int"), rand_int_fn.to_rc_value());
        environment.insert(Symbol::intern("let"), let_macro.to_rc_value());
        environment.insert(Symbol::intern("str"), str_fn.to_rc_value());
        environment.insert(Symbol::intern("quote"), quote_macro.to_rc_value());
        environment.insert(Symbol::intern("def"), def_macro.to_rc_value());
        environment.insert(Symbol::intern("fn"), fn_macro.to_rc_value());
        environment.insert(Symbol::intern("defmacro"), defmacro_macro.to_rc_value());
        environment.insert(Symbol::intern("eval"), eval_fn.to_rc_value());
        environment.insert(Symbol::intern("meta"), meta_fn.to_rc_value());
        environment.insert(Symbol::intern("with-meta"), with_meta_fn.to_rc_value());
        environment.insert(Symbol::intern("var-fn*"), var_fn.to_rc_value());

        environment.insert_into_namespace(
            &Symbol::intern("clojure.core"),
            Symbol::intern("count"),
            count_fn.to_rc_value(),
        );

        // Interop to read real clojure.core
        environment.insert(Symbol::intern("lt"),lt_fn.to_rc_value());

        environment.insert(Symbol::intern("gt"),gt_fn.to_rc_value());
        environment.insert(Symbol::intern("lte"),lte_fn.to_rc_value());

        environment.insert(Symbol::intern("gte"),gte_fn.to_rc_value());

        // Thread namespace
        environment.insert_into_namespace(
            &Symbol::intern("Thread"),
            Symbol::intern("sleep"),
            thread_sleep_fn.to_rc_value(),
        );

        // System namespace
        environment.insert_into_namespace(
            &Symbol::intern("System"),
            Symbol::intern("nanoTime"),
            nanotime_fn.to_rc_value(),
        );
        environment.insert_into_namespace(
            &Symbol::intern("System"),
            Symbol::intern("getenv"),
            get_env_fn.to_rc_value(),
        );

        // core.clj wraps calls to the rust implementations
        // @TODO add this to clojure.rs.core namespace as clojure.rs.core/slurp
        environment.insert(Symbol::intern("rust-slurp"), slurp_fn.to_rc_value());

        // clojure.string
        environment.insert_into_namespace(
            &Symbol::intern("clojure.string"),
            Symbol::intern("reverse"),
            reverse_fn.to_rc_value(),
        );

        environment.insert_into_namespace(
            &Symbol::intern("clojure.string"),
            Symbol::intern("join"),
            join_fn.to_rc_value(),
        );

        environment.insert_into_namespace(
            &Symbol::intern("clojure.string"),
            Symbol::intern("blank?"),
            blank_fn.to_rc_value(),
        );

        environment.insert_into_namespace(
            &Symbol::intern("clojure.string"),
            Symbol::intern("upper-case"),
            upper_case_fn.to_rc_value(),
        );

        environment.insert_into_namespace(
            &Symbol::intern("clojure.string"),
            Symbol::intern("lower-case"),
            lower_case_fn.to_rc_value(),
        );

        environment.insert_into_namespace(
            &Symbol::intern("clojure.string"),
            Symbol::intern("starts-with?"),
            starts_with_fn.to_rc_value(),
        );

        environment.insert_into_namespace(
            &Symbol::intern("clojure.string"),
            Symbol::intern("ends-with?"),
            ends_with_fn.to_rc_value(),
        );

        environment.insert_into_namespace(
            &Symbol::intern("clojure.string"),
            Symbol::intern("includes?"),
            includes_fn.to_rc_value(),
        );

        environment.insert_into_namespace(
            &Symbol::intern("clojure.string"),
            Symbol::intern("trim"),
            trim_fn.to_rc_value(),
        );

        environment.insert_into_namespace(
            &Symbol::intern("clojure.string"),
            Symbol::intern("triml"),
            triml_fn.to_rc_value(),
        );

        environment.insert_into_namespace(
            &Symbol::intern("clojure.string"),
            Symbol::intern("trimr"),
            trimr_fn.to_rc_value(),
        );

        environment.insert_into_namespace(
            &Symbol::intern("clojure.string"),
            Symbol::intern("trim-newline"),
            trim_newline_fn.to_rc_value(),
        );

        environment.insert_into_namespace(
            &Symbol::intern("clojure.string"),
            Symbol::intern("split"),
            split_fn.to_rc_value(),
        );

        environment.insert(Symbol::intern("quote"), quote_macro.to_rc_value());
        environment.insert(Symbol::intern("do-fn*"), do_fn.to_rc_value());
        environment.insert(Symbol::intern("do"), do_macro.to_rc_value());
        environment.insert(Symbol::intern("def"), def_macro.to_rc_value());
        environment.insert(Symbol::intern("if"), if_macro.to_rc_value());
        environment.insert(Symbol::intern("ns"), ns_macro.to_rc_value());
        environment.insert(
            Symbol::intern("lexical-eval"),
            lexical_eval_fn.to_rc_value(),
        );
        environment.insert(Symbol::intern("load-file"), load_file_fn.to_rc_value());
        environment.insert(Symbol::intern("nth"), nth_fn.to_rc_value());
        environment.insert(Symbol::intern("assoc"), assoc_fn.to_rc_value());
        environment.insert(Symbol::intern("get"), get_fn.to_rc_value());
        environment.insert(Symbol::intern("concat"), concat_fn.to_rc_value());
        environment.insert(Symbol::intern("more"), more_fn.to_rc_value());
        environment.insert(Symbol::intern("first"), first_fn.to_rc_value());
        environment.insert(Symbol::intern("second"), second_fn.to_rc_value());
        // input and output
        environment.insert(
            Symbol::intern("system-newline"),
            system_newline_fn.to_rc_value(),
        );
        environment.insert(
            Symbol::intern("flush-stdout"),
            flush_stdout_fn.to_rc_value(),
        );
        environment.insert(
            Symbol::intern("print-string"),
            print_string_fn.to_rc_value(),
        );
        environment.insert(Symbol::intern("read-line"), read_line_fn.to_rc_value());

        environment.insert(Symbol::intern("="), equals_fn.to_rc_value());
        environment.insert(Symbol::intern("refer"), refer_fn.to_rc_value());

        //
        // Read in clojure.core
        //
        // @TODO its time for a RT (runtime), which environment seems to be becoming
        let _ = Repl::new(Rc::clone(&environment)).try_eval_file("./src/clojure/core.clj");
        // TODO: should read into namespace if (ns ..) is given in source file
        let _ = Repl::new(Rc::clone(&environment)).try_eval_file("./src/clojure/string.clj");

        // We can add this back once we have requires
        // environment.change_or_create_namespace(Symbol::intern("user"));

        environment
    }
}

#[cfg(test)]
mod tests {
    mod environment_val {
        use crate::environment::EnvironmentVal;
        use crate::symbol::Symbol;
        use crate::value::Value;
        use std::rc::Rc;

        ////////////////////////////////////////////////////////////////////////////////
        //
        // pub fn get_current_namespace(&self) -> Symbol {
        //
        ////////////////////////////////////////////////////////////////////////////////

        #[test]
        fn get_current_namespace() {
            let env_val = EnvironmentVal::new_main_val();

            assert_eq!(Symbol::intern("user"), env_val.get_current_namespace());

            env_val.change_or_create_namespace(&Symbol::intern("core"));
            assert_eq!(Symbol::intern("core"), env_val.get_current_namespace());

            // @TODO add this invariant back next, and remove this comment; 5.9.2020
            // env_val.change_or_create_namespace(Symbol::intern_with_ns("not-ns","ns"));
            // assert_eq!(Symbol::intern("ns"),env_val.get_current_namespace())

            // @TODO add case for local environment
        }

        /////////////////////////////////////////////////////////////////////////////
        //
        //  fn get_from_namespace(&self,namespace: &Symbol,sym: &Symbol) -> Rc<Value>
        //
        //////////////////////////////////////////////////////////////////////////////

        #[test]
        fn get_from_namespace() {
            let env_val = EnvironmentVal::new_main_val();

            env_val.insert_into_namespace(
                &Symbol::intern("core"),
                Symbol::intern("+"),
                Rc::new(Value::Nil),
            );
            env_val.insert_into_namespace(
                &Symbol::intern_with_ns("dragon", "core"),
                Symbol::intern("+2"),
                Rc::new(Value::Nil),
            );
            env_val.insert_into_namespace(
                &Symbol::intern_with_ns("dragon", "core"),
                Symbol::intern_with_ns("override", "+3"),
                Rc::new(Value::Nil),
            );

            assert_eq!(
                Rc::new(Value::Nil),
                env_val.get_from_namespace(&Symbol::intern("core"), &Symbol::intern("+"))
            );

            assert_eq!(
                Rc::new(Value::Nil),
                env_val.get_from_namespace(&Symbol::intern("core"), &Symbol::intern("+2"))
            );

            assert_eq!(
                Rc::new(Value::Nil),
                env_val.get_from_namespace(&Symbol::intern("override"), &Symbol::intern("+3"))
            );
        }
    }
    mod environment {
        use crate::environment::Environment;
        use crate::environment::Environment::*;
        use crate::environment::EnvironmentVal;
        use crate::ifn::IFn;
        use crate::rust_core;
        use crate::symbol::Symbol;
        use crate::value::{ToValue, Value};
        use std::rc::Rc;
        ////////////////////////////////////////////////////////////////////////
        //
        // pub fn get(&self, sym: &Symbol) -> Rc<Value> {
        //
        ////////////////////////////////////////////////////////////////////////
        #[test]
        fn get_plus() {
            let add_fn = rust_core::AddFn {};

            let environment = Rc::new(Environment::new_main_environment());
            environment.insert(Symbol::intern("+"), add_fn.to_rc_value());

            let plus = environment.get(&Symbol::intern("+"));

            assert_eq!(
                8.to_value(),
                add_fn.invoke(vec![3_i32.to_rc_value(), 5_i32.to_rc_value()])
            );

            if let Value::IFn(add_ifn) = &*plus {
                assert_eq!(
                    8.to_value(),
                    add_ifn.invoke(vec![3_i32.to_rc_value(), 5_i32.to_rc_value()])
                );
                return;
            }
            panic!("get_plus: plus is: {:#?}", plus);
        }
        /////////////////////////////////////////////////////////////////////////
        //
        // pub fn insert(&self, sym: Symbol, val: Rc<Value>) {
        //
        /////////////////////////////////////////////////////////////////////////
        #[test]
        fn insert_plus() {
            let add_fn = rust_core::AddFn {};

            let environment = Rc::new(Environment::new_main_environment());
            environment.insert(Symbol::intern("+"), add_fn.to_rc_value());

            let plus: Rc<Value> = match &*environment {
                MainEnvironment(EnvironmentVal {
                    curr_ns_sym: _,
                    namespaces,
                }) => namespaces.get(&Symbol::intern("user"), &Symbol::intern("+")),
                _ => panic!("new_main_environment() should return Main"),
            };

            assert_eq!(
                8.to_value(),
                add_fn.invoke(vec![3_i32.to_rc_value(), 5_i32.to_rc_value()])
            );

            if let Value::IFn(add_ifn) = &*plus {
                assert_eq!(
                    8.to_value(),
                    add_ifn.invoke(vec![3_i32.to_rc_value(), 5_i32.to_rc_value()])
                );
                return;
            }
            panic!("plus should be IFn, is: {:#?}", plus);
        }
    }
}<|MERGE_RESOLUTION|>--- conflicted
+++ resolved
@@ -336,17 +336,14 @@
         let ns_macro = rust_core::NsMacro::new(Rc::clone(&environment));
         let load_file_fn = rust_core::LoadFileFn::new(Rc::clone(&environment));
         let refer_fn = rust_core::ReferFn::new(Rc::clone(&environment));
-<<<<<<< HEAD
         let meta_fn = rust_core::MetaFn::new(Rc::clone(&environment));
         let with_meta_fn = rust_core::WithMetaFn::new(Rc::clone(&environment));
         let var_fn = rust_core::special_form::VarFn::new(Rc::clone(&environment));
         let count_fn = rust_core::count::CountFn {};
-=======
         let lt_fn = rust_core::lt::LtFn {};
         let gt_fn = rust_core::gt::GtFn {};
         let lte_fn = rust_core::lte::LteFn {};
         let gte_fn = rust_core::gte::GteFn {};
->>>>>>> a45852b4
         // @TODO after we merge this with all the other commits we have,
         //       just change all the `insert`s here to use insert_in_namespace
         //       I prefer explicity and the non-dependence-on-environmental-factors
